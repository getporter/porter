--- conflicted
+++ resolved
@@ -7,6 +7,7 @@
 	"strings"
 
 	"get.porter.sh/porter/pkg/cnab"
+	"github.com/cnabio/cnab-to-oci/relocation"
 	"github.com/cnabio/cnab-to-oci/remotes"
 	containerdRemotes "github.com/containerd/containerd/remotes"
 	"github.com/docker/cli/cli/command"
@@ -61,11 +62,7 @@
 		fmt.Fprintln(r.Err, msg.String())
 	}
 
-<<<<<<< HEAD
 	bun, reloMap, digest, err := remotes.Pull(context.Background(), ref.Named, r.createResolver(insecureRegistries))
-=======
-	bun, reloMap, _, err := remotes.Pull(context.Background(), ref, r.createResolver(insecureRegistries))
->>>>>>> c1e1a04b
 	if err != nil {
 		return cnab.BundleReference{}, errors.Wrap(err, "unable to pull remote bundle")
 	}
@@ -85,15 +82,7 @@
 	return bundleRef, nil
 }
 
-<<<<<<< HEAD
 func (r *Registry) PushBundle(bundleRef cnab.BundleReference, insecureRegistry bool) (cnab.BundleReference, error) {
-=======
-func (r *Registry) PushBundle(bun bundle.Bundle, tag string, reloMap relocation.ImageRelocationMap, insecureRegistry bool) (*relocation.ImageRelocationMap, error) {
-	ref, err := ParseOCIReference(tag) //tag from manifest
-	if err != nil {
-		return nil, errors.Wrap(err, "invalid bundle tag reference. expected value is REGISTRY/bundle:tag")
-	}
->>>>>>> c1e1a04b
 	var insecureRegistries []string
 	if insecureRegistry {
 		reg := bundleRef.Reference.Registry()
@@ -102,15 +91,11 @@
 
 	resolver := r.createResolver(insecureRegistries)
 
-<<<<<<< HEAD
-	rm, err := remotes.FixupBundle(context.Background(), &bundleRef.Definition.Bundle, bundleRef.Reference.Named, resolver, remotes.WithEventCallback(r.displayEvent), remotes.WithAutoBundleUpdate())
-=======
 	// Initialize the relocation map if necessary
-	if reloMap == nil {
-		reloMap = make(relocation.ImageRelocationMap)
+	if bundleRef.RelocationMap == nil {
+		bundleRef.RelocationMap = make(relocation.ImageRelocationMap)
 	}
-	rm, err := remotes.FixupBundle(context.Background(), &bun, ref, resolver, remotes.WithEventCallback(r.displayEvent), remotes.WithAutoBundleUpdate(), remotes.WithRelocationMap(reloMap))
->>>>>>> c1e1a04b
+	rm, err := remotes.FixupBundle(context.Background(), &bundleRef.Definition.Bundle, bundleRef.Reference.Named, resolver, remotes.WithEventCallback(r.displayEvent), remotes.WithAutoBundleUpdate(), remotes.WithRelocationMap(bundleRef.RelocationMap))
 	if err != nil {
 		return cnab.BundleReference{}, errors.Wrap(err, "error preparing the bundle with cnab-to-oci before pushing")
 	}
