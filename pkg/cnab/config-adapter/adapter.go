package configadapter

import (
	"fmt"
	"path"

	"get.porter.sh/porter/pkg/cnab/extensions"
	"get.porter.sh/porter/pkg/config"
	"get.porter.sh/porter/pkg/context"
	"get.porter.sh/porter/pkg/manifest"
	"get.porter.sh/porter/pkg/mixin"
	"get.porter.sh/porter/pkg/parameters"
	"github.com/cnabio/cnab-go/bundle"
	"github.com/cnabio/cnab-go/bundle/definition"
)

const SchemaVersion = "v1.0.0"

// ManifestConverter converts from a porter manifest to a CNAB bundle definition.
type ManifestConverter struct {
	*context.Context
	Manifest     *manifest.Manifest
	ImageDigests map[string]string
	Mixins       []mixin.Metadata
}

func NewManifestConverter(cxt *context.Context, manifest *manifest.Manifest, imageDigests map[string]string, mixins []mixin.Metadata) *ManifestConverter {
	return &ManifestConverter{
		Context:      cxt,
		Manifest:     manifest,
		ImageDigests: imageDigests,
		Mixins:       mixins,
	}
}

func (c *ManifestConverter) ToBundle() (bundle.Bundle, error) {
	stamp, err := c.GenerateStamp()
	if err != nil {
		return bundle.Bundle{}, err
	}

	b := bundle.Bundle{
		SchemaVersion: SchemaVersion,
		Name:          c.Manifest.Name,
		Description:   c.Manifest.Description,
		Version:       c.Manifest.Version,
		Custom:        make(map[string]interface{}, 1),
	}
	image := bundle.InvocationImage{
		BaseImage: bundle.BaseImage{
			Image:     c.Manifest.Image,
			ImageType: "docker",
			Digest:    c.ImageDigests[c.Manifest.Image],
		},
	}

	b.Actions = c.generateCustomActionDefinitions()
	b.Definitions = make(definition.Definitions, len(c.Manifest.Parameters)+len(c.Manifest.Outputs))
	b.InvocationImages = []bundle.InvocationImage{image}
	b.Parameters = c.generateBundleParameters(&b.Definitions)
	b.Outputs = c.generateBundleOutputs(&b.Definitions)
	b.Credentials = c.generateBundleCredentials()
	b.Images = c.generateBundleImages()
	b.Custom = c.generateCustomExtensions(&b)
	b.RequiredExtensions = c.generateRequiredExtensions(b)

	b.Custom[config.CustomPorterKey] = stamp

	return b, nil
}

func (c *ManifestConverter) generateCustomActionDefinitions() map[string]bundle.Action {
	if len(c.Manifest.CustomActions) == 0 {
		return nil
	}

	defs := make(map[string]bundle.Action, len(c.Manifest.CustomActions))
	for action, def := range c.Manifest.CustomActionDefinitions {
		def := bundle.Action{
			Description: def.Description,
			Modifies:    def.ModifiesResources,
			Stateless:   def.Stateless,
		}
		defs[action] = def
	}

	// If they used a custom action but didn't define it, default it to a safe action definition
	for action := range c.Manifest.CustomActions {
		if _, ok := c.Manifest.CustomActionDefinitions[action]; !ok {
			defs[action] = c.generateDefaultAction(action)
		}
	}

	return defs
}

func (c *ManifestConverter) generateDefaultAction(action string) bundle.Action {
	// See https://github.com/cnabio/cnab-spec/blob/master/804-well-known-custom-actions.md
	switch action {
	case "dry-run", "io.cnab.dry-run":
		return bundle.Action{
			Description: "Execute the installation in a dry-run mode, allowing to see what would happen with the given set of parameter values",
			Modifies:    false,
			Stateless:   true,
		}
	case "help", "io.cnab.help":
		return bundle.Action{
			Description: "Print an help message to the standard output",
			Modifies:    false,
			Stateless:   true,
		}
	case "log", "io.cnab.log":
		return bundle.Action{
			Description: "Print logs of the installed system to the standard output",
			Modifies:    false,
			Stateless:   false,
		}
	case "status", "io.cnab.status":
		return bundle.Action{
			Description: "Print a human readable status message to the standard output",
			Modifies:    false,
			Stateless:   false,
		}
	case "status+json", "io.cnab.status+json":
		return bundle.Action{
			Description: "Print a json payload describing the detailed status with the following the CNAB status schema",
			Modifies:    false,
			Stateless:   false,
		}
	default:
		// By default assume that any custom action could modify state
		return bundle.Action{
			Description: action,
			Modifies:    true,
			Stateless:   false,
		}
	}
}

func (c *ManifestConverter) generateBundleParameters(defs *definition.Definitions) map[string]bundle.Parameter {
	params := make(map[string]bundle.Parameter, len(c.Manifest.Parameters))

	addParam := func(param manifest.ParameterDefinition) {
		p := bundle.Parameter{
			Definition:  param.Name,
			ApplyTo:     param.ApplyTo,
			Description: param.Description,
		}

		// If the default is empty, set required to true.
		if param.Default == nil {
			p.Required = true
		}

		if param.Sensitive {
			param.Schema.WriteOnly = toBool(true)
		}

		if !param.Destination.IsEmpty() {
			p.Destination = &bundle.Location{
				EnvironmentVariable: param.Destination.EnvironmentVariable,
				Path:                param.Destination.Path,
			}
		} else {
			p.Destination = &bundle.Location{
				EnvironmentVariable: manifest.ParamToEnvVar(param.Name),
			}
		}

		defName := c.addDefinition(param.Name, "parameter", param.Schema, defs)
		p.Definition = defName
		params[param.Name] = p
	}

	for _, p := range c.Manifest.Parameters {
		addParam(p)
	}

	for _, p := range c.buildDefaultPorterParameters() {
		addParam(p)
	}

	return params
}

func (c *ManifestConverter) generateBundleOutputs(defs *definition.Definitions) map[string]bundle.Output {
	var outputs map[string]bundle.Output

	if len(c.Manifest.Outputs) > 0 {
		outputs = make(map[string]bundle.Output, len(c.Manifest.Outputs))

		for _, output := range c.Manifest.Outputs {
			o := bundle.Output{
				Definition:  output.Name,
				Description: output.Description,
				ApplyTo:     output.ApplyTo,
				// must be a standard Unix path as this will be inside of the container
				// (only linux containers supported currently)
				Path: path.Join(config.BundleOutputsDir, output.Name),
			}

			if output.Sensitive {
				output.Schema.WriteOnly = toBool(true)
			}

			defName := c.addDefinition(output.Name, "output", output.Schema, defs)
			o.Definition = defName
			outputs[output.Name] = o
		}
	}
	return outputs
}

func (c *ManifestConverter) addDefinition(name string, kind string, def definition.Schema, defs *definition.Definitions) string {
	defName := name + "-" + kind

	// file is a porter specific type, swap it out for something CNAB understands
	if def.Type == "file" {
		def.Type = "string"
		def.ContentEncoding = "base64"
	}

	(*defs)[defName] = &def

	return defName
}

func (c *ManifestConverter) buildDefaultPorterParameters() []manifest.ParameterDefinition {
	return []manifest.ParameterDefinition{
		{
			Name: "porter-debug",
			Destination: manifest.Location{
				EnvironmentVariable: "PORTER_DEBUG",
			},
			Schema: definition.Schema{
				ID:          "https://porter.sh/generated-bundle/#porter-debug",
				Description: "Print debug information from Porter when executing the bundle",
				Type:        "boolean",
				Default:     false,
				Comment:     parameters.PorterInternal,
			},
		},
	}
}

func (c *ManifestConverter) generateBundleCredentials() map[string]bundle.Credential {
	params := map[string]bundle.Credential{}
	for _, cred := range c.Manifest.Credentials {
		l := bundle.Credential{
			Description: cred.Description,
			Required:    cred.Required,
			Location: bundle.Location{
				Path:                cred.Path,
				EnvironmentVariable: cred.EnvironmentVariable,
			},
		}
		params[cred.Name] = l
	}
	return params
}

func (c *ManifestConverter) generateBundleImages() map[string]bundle.Image {
	images := make(map[string]bundle.Image, len(c.Manifest.ImageMap))

	for i, refImage := range c.Manifest.ImageMap {
		imgRefStr := refImage.Repository
		if refImage.Digest != "" {
			imgRefStr = fmt.Sprintf("%s@%s", imgRefStr, refImage.Digest)
		} else if refImage.Tag != "" {
			imgRefStr = fmt.Sprintf("%s:%s", imgRefStr, refImage.Tag)
		} else { // default to `latest` if no tag is provided
			imgRefStr = fmt.Sprintf("%s:latest", imgRefStr)
		}
		imgType := refImage.ImageType
		if imgType == "" {
			imgType = "docker"
		}
		img := bundle.Image{
			Description: refImage.Description,
			BaseImage: bundle.BaseImage{
				Image:     imgRefStr,
				Digest:    refImage.Digest,
				ImageType: imgType,
				MediaType: refImage.MediaType,
				Size:      refImage.Size,
				Labels:    refImage.Labels,
			},
		}
		images[i] = img
	}

	return images
}

<<<<<<< HEAD
func (c *ManifestConverter) generateDependencies() *extensions.Dependencies {
	if len(c.Manifest.Dependencies.Elements) == 0 {
		return nil
	}

	deps := &extensions.Dependencies{
		Sequence: make([]string, len(c.Manifest.Dependencies.Sequence)),
		Requires: make(map[string]extensions.Dependency, len(c.Manifest.Dependencies.Elements)),
=======
func (c *ManifestConverter) generateDependencies() extensions.Dependencies {
	deps := extensions.Dependencies{
		Requires: make(map[string]extensions.Dependency, len(c.Manifest.Dependencies)),
>>>>>>> 2d1f7638
	}

	for name, dep := range c.Manifest.Dependencies.Elements {
		r := extensions.Dependency{
			Bundle: dep.Tag,
		}
		if len(dep.Versions) > 0 || dep.AllowPrereleases {
			r.Version = &extensions.DependencyVersion{
				AllowPrereleases: dep.AllowPrereleases,
			}
			if len(dep.Versions) > 0 {
				r.Version.Ranges = make([]string, len(dep.Versions))
				copy(r.Version.Ranges, dep.Versions)
			}
		}
		deps.Requires[name] = r
	}

	return deps
}

func (c *ManifestConverter) generateParameterSources(b *bundle.Bundle) extensions.ParameterSources {
	ps := extensions.ParameterSources{}

	// Parameter sources come from two places, indirectly from our template wiring
	// and directly when they use `source` on a parameter

	// Directly wired outputs to parameters
	for _, p := range c.Manifest.Parameters {
		// Skip parameters that aren't set from an output
		if p.Source.Output == "" {
			continue
		}

		var pso extensions.ParameterSource
		if p.Source.Dependency == "" {
			pso = c.generateOutputParameterSource(p.Source.Output)
		} else {
			ref := manifest.DependencyOutputReference{
				Dependency: p.Source.Dependency,
				Output:     p.Source.Output,
			}
			pso = c.generateDependencyOutputParameterSource(ref)
		}
		ps[p.Name] = pso
	}

	// bundle.outputs.OUTPUT
	for _, outputDef := range c.Manifest.GetTemplatedOutputs() {
		wiringName, p, def := c.generateOutputWiringParameter(*b, outputDef.Name)
		if b.Parameters == nil {
			b.Parameters = make(map[string]bundle.Parameter, 1)
		}
		b.Parameters[wiringName] = p
		b.Definitions[wiringName] = &def

		pso := c.generateOutputParameterSource(outputDef.Name)
		ps[wiringName] = pso
	}

	// bundle.dependencies.DEP.outputs.OUTPUT
	for _, ref := range c.Manifest.GetTemplatedDependencyOutputs() {
		wiringName, p, def := c.generateDependencyOutputWiringParameter(ref)
		if b.Parameters == nil {
			b.Parameters = make(map[string]bundle.Parameter, 1)
		}
		b.Parameters[wiringName] = p
		b.Definitions[wiringName] = &def

		pso := c.generateDependencyOutputParameterSource(ref)
		ps[wiringName] = pso
	}

	return ps
}

// generateOutputWiringParameter creates an internal parameter used only by porter, it won't be visible to the user.
// The parameter exists solely so that Porter can inject an output back into the bundle, using a parameter source.
// The parameter's definition is a copy of the output's definition, with the ID set so we know that it was generated by porter.
func (c *ManifestConverter) generateOutputWiringParameter(b bundle.Bundle, outputName string) (string, bundle.Parameter, definition.Schema) {
	wiringName := manifest.GetParameterSourceForOutput(outputName)

	paramDesc := fmt.Sprintf("Wires up the %s output for use as a parameter. Porter internal parameter that should not be set manually.", outputName)
	wiringParam := c.generateWiringParameter(wiringName, paramDesc)

	// Copy the output definition for use with the wiring parameter
	// and identify the definition as a porter internal structure
	outputDefName := b.Outputs[outputName].Definition
	outputDef := b.Definitions[outputDefName]
	var wiringDef definition.Schema
	wiringDef = *outputDef
	wiringDef.ID = "https://porter.sh/generated-bundle/#porter-parameter-source-definition"
	wiringDef.Comment = parameters.PorterInternal

	return wiringName, wiringParam, wiringDef
}

// generateDependencyOutputWiringParameter creates an internal parameter used only by porter, it won't be visible to
// the user. The parameter exists solely so that Porter can inject a dependency output into the bundle.
func (c *ManifestConverter) generateDependencyOutputWiringParameter(reference manifest.DependencyOutputReference) (string, bundle.Parameter, definition.Schema) {
	wiringName := manifest.GetParameterSourceForDependency(reference)

	paramDesc := fmt.Sprintf("Wires up the %s dependency %s output for use as a parameter. Porter internal parameter that should not be set manually.", reference.Dependency, reference.Output)
	wiringParam := c.generateWiringParameter(wiringName, paramDesc)

	wiringDef := definition.Schema{
		ID:      "https://porter.sh/generated-bundle/#porter-parameter-source-definition",
		Comment: parameters.PorterInternal,
		// any type, the dependency's bundle definition is not available at buildtime
	}

	return wiringName, wiringParam, wiringDef
}

// generateWiringParameter builds an internal Porter-only parameter for connecting a parameter source to a parameter.
func (g *ManifestConverter) generateWiringParameter(wiringName string, description string) bundle.Parameter {
	return bundle.Parameter{
		Definition:  wiringName,
		Description: description,
		Required:    false,
		Destination: &bundle.Location{
			EnvironmentVariable: manifest.ParamToEnvVar(wiringName),
		},
	}
}

// generateOutputParameterSource builds a parameter source that connects a bundle output to a parameter.
func (c *ManifestConverter) generateOutputParameterSource(outputName string) extensions.ParameterSource {
	return extensions.ParameterSource{
		Priority: []string{extensions.ParameterSourceTypeOutput},
		Sources: map[string]extensions.ParameterSourceDefinition{
			extensions.ParameterSourceTypeOutput: extensions.OutputParameterSource{
				OutputName: outputName,
			},
		},
	}
}

// generateDependencyOutputParameterSource builds a parameter source that connects a dependency output to a parameter.
func (c *ManifestConverter) generateDependencyOutputParameterSource(ref manifest.DependencyOutputReference) extensions.ParameterSource {
	return extensions.ParameterSource{
		Priority: []string{extensions.ParameterSourceTypeDependencyOutput},
		Sources: map[string]extensions.ParameterSourceDefinition{
			extensions.ParameterSourceTypeDependencyOutput: extensions.DependencyOutputParameterSource{
				Dependency: ref.Dependency,
				OutputName: ref.Output,
			},
		},
	}
}

func toBool(value bool) *bool {
	return &value
}

func toInt(v int) *int {
	return &v
}

func (c *ManifestConverter) generateCustomExtensions(b *bundle.Bundle) map[string]interface{} {
	customExtensions := map[string]interface{}{}

	// Add custom metadata defined in the manifest
	for key, value := range c.Manifest.Custom {
		customExtensions[key] = value
	}

	// Add the dependency extension
	deps := c.generateDependencies()
	if len(deps.Requires) > 0 {
		customExtensions[extensions.DependenciesKey] = deps
	}

	// Add the parameter sources extension
	ps := c.generateParameterSources(b)
	if len(ps) > 0 {
		customExtensions[extensions.ParameterSourcesKey] = ps
	}

	// Add entries for user-specified required extensions, like docker
	for _, ext := range c.Manifest.Required {
		customExtensions[lookupExtensionKey(ext.Name)] = ext.Config
	}

	return customExtensions
}

func (c *ManifestConverter) generateRequiredExtensions(b bundle.Bundle) []string {
	var requiredExtensions []string

	// Add the appropriate dependencies key if applicable
<<<<<<< HEAD
	if len(c.Manifest.Dependencies.Elements) > 0 {
=======
	if extensions.HasDependencies(b) {
>>>>>>> 2d1f7638
		requiredExtensions = append(requiredExtensions, extensions.DependenciesKey)
	}

	if extensions.HasParameterSources(b) {
		requiredExtensions = append(requiredExtensions, extensions.ParameterSourcesKey)
	}

	// Add all under required section of manifest
	for _, ext := range c.Manifest.Required {
		requiredExtensions = append(requiredExtensions, lookupExtensionKey(ext.Name))
	}

	return requiredExtensions
}

// lookupExtensionKey is a helper method to return a full key matching a
// supported extension, if applicable
func lookupExtensionKey(name string) string {
	key := name
	// If an official supported extension, we grab the full key
	supportedExt, err := extensions.GetSupportedExtension(name)
	if err != nil {
		// TODO: Issue linter warning
	} else {
		key = supportedExt.Key
	}
	return key
}<|MERGE_RESOLUTION|>--- conflicted
+++ resolved
@@ -292,20 +292,9 @@
 	return images
 }
 
-<<<<<<< HEAD
-func (c *ManifestConverter) generateDependencies() *extensions.Dependencies {
-	if len(c.Manifest.Dependencies.Elements) == 0 {
-		return nil
-	}
-
-	deps := &extensions.Dependencies{
-		Sequence: make([]string, len(c.Manifest.Dependencies.Sequence)),
-		Requires: make(map[string]extensions.Dependency, len(c.Manifest.Dependencies.Elements)),
-=======
 func (c *ManifestConverter) generateDependencies() extensions.Dependencies {
 	deps := extensions.Dependencies{
 		Requires: make(map[string]extensions.Dependency, len(c.Manifest.Dependencies)),
->>>>>>> 2d1f7638
 	}
 
 	for name, dep := range c.Manifest.Dependencies.Elements {
@@ -497,11 +486,7 @@
 	var requiredExtensions []string
 
 	// Add the appropriate dependencies key if applicable
-<<<<<<< HEAD
-	if len(c.Manifest.Dependencies.Elements) > 0 {
-=======
 	if extensions.HasDependencies(b) {
->>>>>>> 2d1f7638
 		requiredExtensions = append(requiredExtensions, extensions.DependenciesKey)
 	}
 
