package configadapter

import (
	"fmt"
	"path"

	"get.porter.sh/porter/pkg/cnab/extensions"
	"get.porter.sh/porter/pkg/config"
	"get.porter.sh/porter/pkg/context"
	"get.porter.sh/porter/pkg/manifest"
	"get.porter.sh/porter/pkg/mixin"
	"github.com/cnabio/cnab-go/bundle"
	"github.com/cnabio/cnab-go/bundle/definition"
)

const SchemaVersion = "v1.0.0"

// ManifestConverter converts from a porter manifest to a CNAB bundle definition.
type ManifestConverter struct {
	*context.Context
	Manifest     *manifest.Manifest
	ImageDigests map[string]string
	Mixins       []mixin.Metadata
}

func NewManifestConverter(cxt *context.Context, manifest *manifest.Manifest, imageDigests map[string]string, mixins []mixin.Metadata) *ManifestConverter {
	return &ManifestConverter{
		Context:      cxt,
		Manifest:     manifest,
		ImageDigests: imageDigests,
		Mixins:       mixins,
	}
}

func (c *ManifestConverter) ToBundle() (bundle.Bundle, error) {
	stamp, err := c.GenerateStamp()
	if err != nil {
		return bundle.Bundle{}, err
	}

	b := bundle.Bundle{
		SchemaVersion: SchemaVersion,
		Name:          c.Manifest.Name,
		Description:   c.Manifest.Description,
		Version:       c.Manifest.Version,
		Custom:        make(map[string]interface{}, 1),
	}
	image := bundle.InvocationImage{
		BaseImage: bundle.BaseImage{
			Image:     c.Manifest.Image,
			ImageType: "docker",
			Digest:    c.ImageDigests[c.Manifest.Image],
		},
	}

	b.Actions = c.generateCustomActionDefinitions()
	b.Definitions = make(definition.Definitions, len(c.Manifest.Parameters)+len(c.Manifest.Outputs))
	b.InvocationImages = []bundle.InvocationImage{image}
	b.Parameters = c.generateBundleParameters(&b.Definitions)
	b.Outputs = c.generateBundleOutputs(&b.Definitions)
	b.Credentials = c.generateBundleCredentials()
	b.Images = c.generateBundleImages()
	b.Custom = c.generateCustomExtensions(&b)
	b.RequiredExtensions = c.generateRequiredExtensions(b)

	b.Custom[config.CustomPorterKey] = stamp

	return b, nil
}

func (c *ManifestConverter) generateCustomActionDefinitions() map[string]bundle.Action {
	if len(c.Manifest.CustomActions) == 0 {
		return nil
	}

	defs := make(map[string]bundle.Action, len(c.Manifest.CustomActions))
	for action, def := range c.Manifest.CustomActionDefinitions {
		def := bundle.Action{
			Description: def.Description,
			Modifies:    def.ModifiesResources,
			Stateless:   def.Stateless,
		}
		defs[action] = def
	}

	// If they used a custom action but didn't define it, default it to a safe action definition
	for action := range c.Manifest.CustomActions {
		if _, ok := c.Manifest.CustomActionDefinitions[action]; !ok {
			defs[action] = c.generateDefaultAction(action)
		}
	}

	return defs
}

func (c *ManifestConverter) generateDefaultAction(action string) bundle.Action {
	// See https://github.com/cnabio/cnab-spec/blob/master/804-well-known-custom-actions.md
	switch action {
	case "dry-run", "io.cnab.dry-run":
		return bundle.Action{
			Description: "Execute the installation in a dry-run mode, allowing to see what would happen with the given set of parameter values",
			Modifies:    false,
			Stateless:   true,
		}
	case "help", "io.cnab.help":
		return bundle.Action{
			Description: "Print an help message to the standard output",
			Modifies:    false,
			Stateless:   true,
		}
	case "log", "io.cnab.log":
		return bundle.Action{
			Description: "Print logs of the installed system to the standard output",
			Modifies:    false,
			Stateless:   false,
		}
	case "status", "io.cnab.status":
		return bundle.Action{
			Description: "Print a human readable status message to the standard output",
			Modifies:    false,
			Stateless:   false,
		}
	case "status+json", "io.cnab.status+json":
		return bundle.Action{
			Description: "Print a json payload describing the detailed status with the following the CNAB status schema",
			Modifies:    false,
			Stateless:   false,
		}
	default:
		// By default assume that any custom action could modify state
		return bundle.Action{
			Description: action,
			Modifies:    true,
			Stateless:   false,
		}
	}
}

func (c *ManifestConverter) generateBundleParameters(defs *definition.Definitions) map[string]bundle.Parameter {
	params := make(map[string]bundle.Parameter, len(c.Manifest.Parameters))

	for _, param := range append(c.Manifest.Parameters, c.buildDefaultPorterParameters()...) {
		p := bundle.Parameter{
			Definition:  param.Name,
			ApplyTo:     param.ApplyTo,
			Description: param.Description,
		}

		// If the default is empty, set required to true.
		if param.Default == nil {
			p.Required = true
		}

		if param.Sensitive {
			param.Schema.WriteOnly = toBool(true)
		}

		if !param.Destination.IsEmpty() {
			p.Destination = &bundle.Location{
				EnvironmentVariable: param.Destination.EnvironmentVariable,
				Path:                param.Destination.Path,
			}
		} else {
			p.Destination = &bundle.Location{
				EnvironmentVariable: manifest.ParamToEnvVar(param.Name),
			}
		}

		defName := c.addDefinition(param.Name, "parameter", param.Schema, defs)
		p.Definition = defName
		params[param.Name] = p
	}
	return params
}

func (c *ManifestConverter) generateBundleOutputs(defs *definition.Definitions) map[string]bundle.Output {
	var outputs map[string]bundle.Output

	if len(c.Manifest.Outputs) > 0 {
		outputs = make(map[string]bundle.Output, len(c.Manifest.Outputs))

		for _, output := range c.Manifest.Outputs {
			o := bundle.Output{
				Definition:  output.Name,
				Description: output.Description,
				ApplyTo:     output.ApplyTo,
				// must be a standard Unix path as this will be inside of the container
				// (only linux containers supported currently)
				Path: path.Join(config.BundleOutputsDir, output.Name),
			}

			if output.Sensitive {
				output.Schema.WriteOnly = toBool(true)
			}

			defName := c.addDefinition(output.Name, "output", output.Schema, defs)
			o.Definition = defName
			outputs[output.Name] = o
		}
	}
	return outputs
}

func (c *ManifestConverter) addDefinition(name string, kind string, def definition.Schema, defs *definition.Definitions) string {
	defName := name + "-" + kind

	// file is a porter specific type, swap it out for something CNAB understands
	if def.Type == "file" {
		def.Type = "string"
		def.ContentEncoding = "base64"
	}

	(*defs)[defName] = &def

	return defName
}

func (c *ManifestConverter) buildDefaultPorterParameters() []manifest.ParameterDefinition {
	return []manifest.ParameterDefinition{
		{
			Name: "porter-debug",
			Destination: manifest.Location{
				EnvironmentVariable: "PORTER_DEBUG",
			},
			Schema: definition.Schema{
				ID:          "https://porter.sh/generated-bundle/#porter-debug",
				Description: "Print debug information from Porter when executing the bundle",
				Type:        "boolean",
				Default:     false,
			},
		},
	}
}

func (c *ManifestConverter) generateBundleCredentials() map[string]bundle.Credential {
	params := map[string]bundle.Credential{}
	for _, cred := range c.Manifest.Credentials {
		l := bundle.Credential{
			Description: cred.Description,
			Required:    cred.Required,
			Location: bundle.Location{
				Path:                cred.Path,
				EnvironmentVariable: cred.EnvironmentVariable,
			},
		}
		params[cred.Name] = l
	}
	return params
}

func (c *ManifestConverter) generateBundleImages() map[string]bundle.Image {
	images := make(map[string]bundle.Image, len(c.Manifest.ImageMap))

	for i, refImage := range c.Manifest.ImageMap {
		imgRefStr := refImage.Repository
		if refImage.Digest != "" {
			imgRefStr = fmt.Sprintf("%s@%s", imgRefStr, refImage.Digest)
		} else if refImage.Tag != "" {
			imgRefStr = fmt.Sprintf("%s:%s", imgRefStr, refImage.Tag)
		} else { // default to `latest` if no tag is provided
			imgRefStr = fmt.Sprintf("%s:latest", imgRefStr)
		}
		imgType := refImage.ImageType
		if imgType == "" {
			imgType = "docker"
		}
		img := bundle.Image{
			Description: refImage.Description,
			BaseImage: bundle.BaseImage{
				Image:     imgRefStr,
				Digest:    refImage.Digest,
				ImageType: imgType,
				MediaType: refImage.MediaType,
				Size:      refImage.Size,
				Labels:    refImage.Labels,
			},
		}
		images[i] = img
	}

	return images
}

<<<<<<< HEAD
func (c *ManifestConverter) generateDependencies() *extensions.Dependencies {
	if len(c.Manifest.Dependencies.Elements) == 0 {
		return nil
	}

	deps := &extensions.Dependencies{
		Sequence: make([]string, len(c.Manifest.Dependencies.Sequence)),
		Requires: make(map[string]extensions.Dependency, len(c.Manifest.Dependencies.Elements)),
=======
func (c *ManifestConverter) generateDependencies() extensions.Dependencies {
	deps := extensions.Dependencies{
		Requires: make(map[string]extensions.Dependency, len(c.Manifest.Dependencies)),
>>>>>>> d9806a32
	}

	for name, dep := range c.Manifest.Dependencies.Elements {
		r := extensions.Dependency{
			Bundle: dep.Tag,
		}
		if len(dep.Versions) > 0 || dep.AllowPrereleases {
			r.Version = &extensions.DependencyVersion{
				AllowPrereleases: dep.AllowPrereleases,
			}
			if len(dep.Versions) > 0 {
				r.Version.Ranges = make([]string, len(dep.Versions))
				copy(r.Version.Ranges, dep.Versions)
			}
		}
		deps.Requires[name] = r
	}

	return deps
}

func (c *ManifestConverter) generateParameterSources(b *bundle.Bundle) extensions.ParameterSources {
	ps := extensions.ParameterSources{}

	// Parameter sources come from two places, indirectly from our template wiring
	// and directly when they use `source` on a parameter

	for _, p := range c.Manifest.Parameters {
		if p.Source.Output == "" {
			continue
		}

		pso := c.generateParameterSource(p.Source.Output)
		ps[p.Name] = pso
	}

	for _, outputDef := range c.Manifest.GetTemplatedOutputs() {
		wiringName, p, def := c.generateOutputWiringParameter(*b, outputDef.Name)
		if b.Parameters == nil {
			b.Parameters = make(map[string]bundle.Parameter, 1)
		}
		b.Parameters[wiringName] = p
		b.Definitions[wiringName] = &def

		pso := c.generateParameterSource(outputDef.Name)
		ps[wiringName] = pso
	}

	return ps
}

// generateOutputWiringParameter creates an internal parameter used only by porter, it won't be visible to the user.
// The parameter exists solely so that Porter can inject an output back into the bundle, using a parameter source.
// The parameter's definition is a copy of the output's definition, with the ID set so we know that it was generated by porter.
func (c *ManifestConverter) generateOutputWiringParameter(b bundle.Bundle, outputName string) (string, bundle.Parameter, definition.Schema) {
	wiringName := manifest.GetParameterSourceName(outputName)

	wiringParam := bundle.Parameter{
		Definition:  wiringName,
		Description: fmt.Sprintf("Wires up the %s output for use as a parameter. Porter internal parameter that should not be set manually.", outputName),
		Required:    false,
		Destination: &bundle.Location{
			EnvironmentVariable: manifest.GetParameterSourceEnvVar(outputName),
		},
	}

	// Copy the output definition for use with the wiring parameter
	// and identify the definition as a porter internal structure
	outputDefName := b.Outputs[outputName].Definition
	outputDef := b.Definitions[outputDefName]
	var wiringDef definition.Schema
	wiringDef = *outputDef
	wiringDef.ID = "https://porter.sh/generated-bundle/#porter-parameter-source-definition"

	return wiringName, wiringParam, wiringDef
}

func (c *ManifestConverter) generateParameterSource(outputName string) extensions.ParameterSource {
	return extensions.ParameterSource{
		Priority: []string{extensions.ParameterSourceTypeOutput},
		Sources: map[string]extensions.ParameterSourceDefinition{
			extensions.ParameterSourceTypeOutput: extensions.OutputParameterSource{
				OutputName: outputName,
			},
		},
	}
}

func toBool(value bool) *bool {
	return &value
}

func toInt(v int) *int {
	return &v
}

func (c *ManifestConverter) generateCustomExtensions(b *bundle.Bundle) map[string]interface{} {
	customExtensions := map[string]interface{}{}

	// Add custom metadata defined in the manifest
	for key, value := range c.Manifest.Custom {
		customExtensions[key] = value
	}

	// Add the dependency extension
	deps := c.generateDependencies()
	if len(deps.Requires) > 0 {
		customExtensions[extensions.DependenciesKey] = deps
	}

	// Add the parameter sources extension
	ps := c.generateParameterSources(b)
	if len(ps) > 0 {
		customExtensions[extensions.ParameterSourcesKey] = ps
	}

	// Add entries for user-specified required extensions, like docker
	for _, ext := range c.Manifest.Required {
		customExtensions[lookupExtensionKey(ext.Name)] = ext.Config
	}

	return customExtensions
}

func (c *ManifestConverter) generateRequiredExtensions(b bundle.Bundle) []string {
	var requiredExtensions []string

	// Add the appropriate dependencies key if applicable
<<<<<<< HEAD
	if len(c.Manifest.Dependencies.Elements) > 0 {
=======
	if extensions.HasDependencies(b) {
>>>>>>> d9806a32
		requiredExtensions = append(requiredExtensions, extensions.DependenciesKey)
	}

	if extensions.HasParameterSources(b) {
		requiredExtensions = append(requiredExtensions, extensions.ParameterSourcesKey)
	}

	// Add all under required section of manifest
	for _, ext := range c.Manifest.Required {
		requiredExtensions = append(requiredExtensions, lookupExtensionKey(ext.Name))
	}

	return requiredExtensions
}

// lookupExtensionKey is a helper method to return a full key matching a
// supported extension, if applicable
func lookupExtensionKey(name string) string {
	key := name
	// If an official supported extension, we grab the full key
	supportedExt, err := extensions.GetSupportedExtension(name)
	if err != nil {
		// TODO: Issue linter warning
	} else {
		key = supportedExt.Key
	}
	return key
}<|MERGE_RESOLUTION|>--- conflicted
+++ resolved
@@ -281,7 +281,6 @@
 	return images
 }
 
-<<<<<<< HEAD
 func (c *ManifestConverter) generateDependencies() *extensions.Dependencies {
 	if len(c.Manifest.Dependencies.Elements) == 0 {
 		return nil
@@ -290,11 +289,6 @@
 	deps := &extensions.Dependencies{
 		Sequence: make([]string, len(c.Manifest.Dependencies.Sequence)),
 		Requires: make(map[string]extensions.Dependency, len(c.Manifest.Dependencies.Elements)),
-=======
-func (c *ManifestConverter) generateDependencies() extensions.Dependencies {
-	deps := extensions.Dependencies{
-		Requires: make(map[string]extensions.Dependency, len(c.Manifest.Dependencies)),
->>>>>>> d9806a32
 	}
 
 	for name, dep := range c.Manifest.Dependencies.Elements {
@@ -419,20 +413,12 @@
 	return customExtensions
 }
 
-func (c *ManifestConverter) generateRequiredExtensions(b bundle.Bundle) []string {
-	var requiredExtensions []string
+func (c *ManifestConverter) generateRequiredExtensions() []string {
+	requiredExtensions := []string{}
 
 	// Add the appropriate dependencies key if applicable
-<<<<<<< HEAD
 	if len(c.Manifest.Dependencies.Elements) > 0 {
-=======
-	if extensions.HasDependencies(b) {
->>>>>>> d9806a32
 		requiredExtensions = append(requiredExtensions, extensions.DependenciesKey)
-	}
-
-	if extensions.HasParameterSources(b) {
-		requiredExtensions = append(requiredExtensions, extensions.ParameterSourcesKey)
 	}
 
 	// Add all under required section of manifest
