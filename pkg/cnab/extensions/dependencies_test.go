--- conflicted
+++ resolved
@@ -20,21 +20,6 @@
 	deps, err := ReadDependencies(*bun)
 
 	assert.NotNil(t, deps, "Dependencies was not populated")
-<<<<<<< HEAD
-	assert.Len(t, deps, 2, "Dependencies.Requires is the wrong length")
-
-	for _, dep := range deps {
-		if dep.Name == "storage" {
-			assert.Equal(t, "somecloud/blob-storage", dep.Bundle, "Dependency.Bundle is incorrect")
-			assert.Nil(t, dep.Version, "Dependency.Version should be nil")
-
-		} else if dep.Name == "mysql" {
-			assert.Equal(t, "somecloud/mysql", dep.Bundle, "Dependency.Bundle is incorrect")
-			assert.True(t, dep.Version.AllowPrereleases, "Dependency.Bundle.Version.AllowPrereleases should be true")
-			assert.Equal(t, []string{"5.7.x"}, dep.Version.Ranges, "Dependency.Bundle.Version.Ranges is incorrect")
-		}
-	}
-=======
 	assert.Len(t, deps.Requires, 2, "Dependencies.Requires is the wrong length")
 
 	dep := deps.Requires["storage"]
@@ -47,7 +32,6 @@
 	assert.Equal(t, "somecloud/mysql", dep.Bundle, "Dependency.Bundle is incorrect")
 	assert.True(t, dep.Version.AllowPrereleases, "Dependency.Bundle.Version.AllowPrereleases should be true")
 	assert.Equal(t, []string{"5.7.x"}, dep.Version.Ranges, "Dependency.Bundle.Version.Ranges is incorrect")
->>>>>>> 1a928b9f
 
 }
 
@@ -80,13 +64,9 @@
 		},
 	}
 
-<<<<<<< HEAD
-	orderedDeps, err := ReadDependencies(bun)
-=======
 	rawDeps, err := ReadDependencies(bun)
 	orderedDeps := rawDeps.ListBySequence()
 
->>>>>>> 1a928b9f
 	require.NoError(t, err, "unable to read dependencies extension data")
 
 	assert.NotNil(t, orderedDeps, "Dependencies was not populated")
