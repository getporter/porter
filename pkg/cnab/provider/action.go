package cnabprovider

import (
	"context"
	"encoding/json"
	"errors"
	"fmt"
	"sort"
	"strings"

	"get.porter.sh/porter/pkg/cnab"
	"get.porter.sh/porter/pkg/config"
	"get.porter.sh/porter/pkg/secrets"
	"get.porter.sh/porter/pkg/storage"
	"get.porter.sh/porter/pkg/tracing"
	cnabaction "github.com/cnabio/cnab-go/action"
	"github.com/cnabio/cnab-go/driver"
	"github.com/hashicorp/go-multierror"
	"go.opentelemetry.io/otel/attribute"
	"go.uber.org/zap/zapcore"
)

// Shared arguments for all CNAB actions
type ActionArguments struct {
	// Action to execute, e.g. install, upgrade.
	Action string

	// Name of the installation.
	Installation storage.Installation

	// BundleReference is the set of information necessary to execute a bundle.
	BundleReference cnab.BundleReference

	// Additional files to copy into the bundle
	// Target Path => File Contents
	Files map[string]string

	// Params is the fully resolved set of parameters.
	Params map[string]interface{}

	// Driver is the CNAB-compliant driver used to run bundle actions.
	Driver string

	// Give the bundle privileged access to the docker daemon.
	AllowDockerHostAccess bool

	// PersistLogs specifies if the invocation image output should be saved as an output.
	PersistLogs bool
}

func (r *Runtime) ApplyConfig(ctx context.Context, args ActionArguments) cnabaction.OperationConfigs {
	return cnabaction.OperationConfigs{
		r.SetOutput(),
		r.AddFiles(ctx, args),
		r.AddEnvironment(args),
		r.AddRelocation(args),
	}
}

func (r *Runtime) SetOutput() cnabaction.OperationConfigFunc {
	return func(op *driver.Operation) error {
		op.Out = r.Out
		op.Err = r.Err
		return nil
	}
}

func (r *Runtime) AddFiles(ctx context.Context, args ActionArguments) cnabaction.OperationConfigFunc {
	return func(op *driver.Operation) error {
		for k, v := range args.Files {
			op.Files[k] = v
		}

		// Add claim.json to file list as well, if exists
		claim, err := r.installations.GetLastRun(ctx, args.Installation.Namespace, args.Installation.Name)
		if err == nil {
			claimBytes, err := json.Marshal(claim)
			if err != nil {
				return fmt.Errorf("could not marshal claim %s for installation %s: %w", claim.ID, args.Installation, err)
			}
			op.Files[config.ClaimFilepath] = string(claimBytes)
		}

		return nil
	}
}

func (r *Runtime) AddEnvironment(args ActionArguments) cnabaction.OperationConfigFunc {
	return func(op *driver.Operation) error {
		op.Environment[config.EnvPorterInstallationNamespace] = args.Installation.Namespace
		op.Environment[config.EnvPorterInstallationName] = args.Installation.Name
		return nil
	}
}

// AddRelocation operates on an ActionArguments and adds any provided relocation mapping
// to the operation's files.
func (r *Runtime) AddRelocation(args ActionArguments) cnabaction.OperationConfigFunc {
	return func(op *driver.Operation) error {
		if len(args.BundleReference.RelocationMap) > 0 {
			b, err := json.MarshalIndent(args.BundleReference.RelocationMap, "", "    ")
			if err != nil {
				return fmt.Errorf("error marshaling relocation mapping file: %w", err)
			}

			op.Files["/cnab/app/relocation-mapping.json"] = string(b)

			// If the invocation image is present in the relocation mapping, we need
			// to update the operation and set the new image reference. Unfortunately,
			// the relocation mapping is just reference => reference, so there isn't a
			// great way to check for the invocation image.
			if mappedInvo, ok := args.BundleReference.RelocationMap[op.Image.Image]; ok {
				op.Image.Image = mappedInvo
			}
		}
		return nil
	}
}

func (r *Runtime) Execute(ctx context.Context, args ActionArguments) error {
	// Check if we've been asked to stop before executing long blocking calls
	select {
	case <-ctx.Done():
		return ctx.Err()
	default:
		ctx, log := tracing.StartSpan(ctx,
			attribute.String("action", args.Action),
			attribute.Bool("allowDockerHostAccess", args.AllowDockerHostAccess),
			attribute.String("driver", args.Driver))
		defer log.EndSpan()
		args.BundleReference.AddToTrace(ctx)
		args.Installation.AddToTrace(ctx)

		if args.Action == "" {
			return log.Error(errors.New("action is required"))
		}

		b, err := r.ProcessBundle(args.BundleReference.Definition)
		if err != nil {
			return log.Error(err)
		}

		currentRun, err := r.CreateRun(ctx, args, b)
		if err != nil {
			return log.Error(err)
		}

		// Validate the action
		if _, err := b.GetAction(currentRun.Action); err != nil {
			return log.Error(fmt.Errorf("invalid action '%s' specified for bundle %s: %w", currentRun.Action, b.Name, err))
		}

		creds, err := r.loadCredentials(ctx, b, args)
		if err != nil {
			return log.Error(fmt.Errorf("not load credentials: %w", err))
		}

		log.Debugf("Using runtime driver %s\n", args.Driver)
		driver, err := r.newDriver(args.Driver, args)
		if err != nil {
			return log.Error(fmt.Errorf("unable to instantiate driver: %w", err))
		}

		a := cnabaction.New(driver)
		a.SaveLogs = args.PersistLogs

		if currentRun.ShouldRecord() {
			err = r.SaveRun(ctx, args.Installation, currentRun, cnab.StatusRunning)
			if err != nil {
				return log.Error(fmt.Errorf("could not save the pending action's status, the bundle was not executed: %w", err))
			}
		}

<<<<<<< HEAD
		r.printDebugInfo(b, creds, args.Params)
=======
		r.printDebugInfo(ctx, b, creds, args.Params)

>>>>>>> 52ab946c
		opResult, result, err := a.Run(currentRun.ToCNAB(), creds.ToCNAB(), r.ApplyConfig(ctx, args)...)

		if currentRun.ShouldRecord() {
			if err != nil {
				err = r.appendFailedResult(ctx, err, currentRun)
				return log.Error(fmt.Errorf("failed to record that %s for installation %s failed: %w", args.Action, args.Installation.Name, err))
			}
			return r.SaveOperationResult(ctx, opResult, args.Installation, currentRun, currentRun.NewResultFrom(result))
		}

		if err != nil {
			return log.Error(fmt.Errorf("execution of %s for installation %s failed: %w", args.Action, args.Installation.Name, err))
		}

		return nil
	}
}

func (r *Runtime) CreateRun(ctx context.Context, args ActionArguments, b cnab.ExtendedBundle) (storage.Run, error) {
	ctx, span := tracing.StartSpan(ctx)
	defer span.EndSpan()

	// Create a record for the run we are about to execute
	var currentRun = args.Installation.NewRun(args.Action)
	currentRun.Bundle = b.Bundle
	currentRun.BundleReference = args.BundleReference.Reference.String()
	currentRun.BundleDigest = args.BundleReference.Digest.String()

	var err error
	extb := cnab.NewBundle(b.Bundle)
	currentRun.Parameters.Parameters, err = r.sanitizer.CleanRawParameters(ctx, args.Params, extb, currentRun.ID)
	if err != nil {
		return storage.Run{}, span.Error(err)
	}

	// TODO: Do not save secrets when the run isn't recorded
	currentRun.ParameterOverrides = storage.LinkSensitiveParametersToSecrets(currentRun.ParameterOverrides, extb, currentRun.ID)
	currentRun.CredentialSets = args.Installation.CredentialSets
	sort.Strings(currentRun.CredentialSets)

	currentRun.ParameterSets = args.Installation.ParameterSets
	sort.Strings(currentRun.ParameterSets)
	return currentRun, nil
}

// SaveRun with the specified status.
func (r *Runtime) SaveRun(ctx context.Context, installation storage.Installation, run storage.Run, status string) error {
	ctx, span := tracing.StartSpan(ctx)
	defer span.EndSpan()

	span.Debugf("saving action %s for %s installation with status %s", run.Action, installation, status)

	// update installation record to use run id ecoded parameters instead of
	// installation id
	installation.Parameters.Parameters = run.ParameterOverrides.Parameters
	err := r.installations.UpsertInstallation(ctx, installation)
	if err != nil {
		return span.Error(fmt.Errorf("error saving the installation record before executing the bundle: %w", err))
	}

	result := run.NewResult(status)
	err = r.installations.InsertRun(ctx, run)
	if err != nil {
		return span.Error(fmt.Errorf("error saving the installation run record before executing the bundle: %w", err))
	}

	err = r.installations.InsertResult(ctx, result)
	if err != nil {
		return span.Error(fmt.Errorf("error saving the installation status record before executing the bundle: %w", err))
	}

	return nil
}

// SaveOperationResult saves the ClaimResult and Outputs. The caller is
// responsible for having already persisted the claim itself, for example using
// SaveRun.
func (r *Runtime) SaveOperationResult(ctx context.Context, opResult driver.OperationResult, installation storage.Installation, run storage.Run, result storage.Result) error {
	ctx, span := tracing.StartSpan(ctx)
	defer span.EndSpan()

	// TODO(carolynvs): optimistic locking on updates

	// Keep accumulating errors from any error returned from the operation
	// We must save the claim even when the op failed, but we want to report
	// ALL errors back.
	var bigerr *multierror.Error
	bigerr = multierror.Append(bigerr, opResult.Error)

	err := r.installations.InsertResult(ctx, result)
	if err != nil {
		bigerr = multierror.Append(bigerr, fmt.Errorf("error adding %s result for %s run of installation %s\n%#v: %w", result.Status, run.Action, installation, result, err))
	}

	installation.ApplyResult(run, result)
	err = r.installations.UpdateInstallation(ctx, installation)
	if err != nil {
		bigerr = multierror.Append(bigerr, fmt.Errorf("error updating installation record for %s\n%#v: %w", installation, installation, err))
	}

	for outputName, outputValue := range opResult.Outputs {
		output := result.NewOutput(outputName, []byte(outputValue))
		output, err = r.sanitizer.CleanOutput(ctx, output, cnab.ExtendedBundle{Bundle: run.Bundle})
		if err != nil {
			bigerr = multierror.Append(bigerr, fmt.Errorf("error sanitizing sensitive %s output for %s run of installation %s\n%#v: %w", output.Name, run.Action, installation, output, err))
		}
		err = r.installations.InsertOutput(ctx, output)
		if err != nil {
			bigerr = multierror.Append(bigerr, fmt.Errorf("error adding %s output for %s run of installation %s\n%#v: %w", output.Name, run.Action, installation, output, err))
		}
	}

	return bigerr.ErrorOrNil()
}

// appendFailedResult creates a failed result from the operation error and accumulates
// the error(s).
func (r *Runtime) appendFailedResult(ctx context.Context, opErr error, run storage.Run) error {
	saveResult := func() error {
		result := run.NewResult(cnab.StatusFailed)
		return r.installations.InsertResult(ctx, result)
	}

	resultErr := saveResult()

	// Accumulate any errors from the operation with the persistence errors
	return multierror.Append(opErr, resultErr).ErrorOrNil()
}

func (r *Runtime) printDebugInfo(ctx context.Context, b cnab.ExtendedBundle, creds secrets.Set, params map[string]interface{}) {
	log := tracing.LoggerFromContext(ctx)

	if log.ShouldLog(zapcore.DebugLevel) {
		var dump strings.Builder
		secrets := make([]string, 0, len(params)+len(creds))

		dump.WriteString("params:\n")
		for k, v := range params {
			if b.IsSensitiveParameter(k) {
				// TODO(carolynvs): When we consolidate our conversion logic of parameters into strings, let's use it here.
				// https://github.com/cnabio/cnab-go/issues/270
				secrets = append(secrets, fmt.Sprintf("%v", v))
			}
			dump.WriteString(fmt.Sprintf("  - %s: %v\n", k, v))
		}

		dump.WriteString("creds:\n")
		for k, v := range creds {
			secrets = append(secrets, fmt.Sprintf("%v", v))
			dump.WriteString(fmt.Sprintf("  - %s: %v\n", k, v))
		}

		r.Context.SetSensitiveValues(secrets)
		log.Debug(dump.String())
	}
}<|MERGE_RESOLUTION|>--- conflicted
+++ resolved
@@ -171,12 +171,8 @@
 			}
 		}
 
-<<<<<<< HEAD
-		r.printDebugInfo(b, creds, args.Params)
-=======
 		r.printDebugInfo(ctx, b, creds, args.Params)
 
->>>>>>> 52ab946c
 		opResult, result, err := a.Run(currentRun.ToCNAB(), creds.ToCNAB(), r.ApplyConfig(ctx, args)...)
 
 		if currentRun.ShouldRecord() {
