package cnabprovider

import (
	"encoding/base64"
	"fmt"

	"github.com/cnabio/cnab-go/bundle"
	"github.com/cnabio/cnab-go/bundle/definition"
<<<<<<< HEAD
	"github.com/cnabio/cnab-go/valuesource"
	"github.com/pkg/errors"
)

// loadParameters accepts a set of parameter overrides as well as parameter set
// files and combines both with the default parameters to create a full set
// of parameters.
func (r *Runtime) loadParameters(bun bundle.Bundle, rawOverrides map[string]string, parameterSets []string, action string) (map[string]interface{}, error) {
=======
	"github.com/cnabio/cnab-go/claim"
	"github.com/pkg/errors"
)

// loadParameters accepts a set of parameter overrides and combines them
// with the default parameters to create a full set of parameters.
func (d *Runtime) loadParameters(claim *claim.Claim, rawOverrides map[string]string, action string) (map[string]interface{}, error) {
>>>>>>> e644d009
	overrides := make(map[string]interface{}, len(rawOverrides))

<<<<<<< HEAD
	// Loop through each parameter set file and load the parameter values
	loaded, err := r.loadParameterSets(parameterSets)
	if err != nil {
		return nil, errors.Wrapf(err, "unable to process provided parameter sets: %v", parameterSets)
	}

	for key, val := range loaded {
		overrides[key] = val
	}

	// Now give precedence to the raw overrides that came via the CLI
=======
>>>>>>> e644d009
	for key, rawValue := range rawOverrides {
		param, ok := bun.Parameters[key]
		if !ok {
			return nil, fmt.Errorf("parameter %s not defined in bundle", key)
		}

		def, ok := bun.Definitions[param.Definition]
		if !ok {
			return nil, fmt.Errorf("definition %s not defined in bundle", param.Definition)
		}

		unconverted, err := r.getUnconvertedValueFromRaw(def, key, rawValue)
		if err != nil {
			return nil, err
		}

		value, err := def.ConvertValue(unconverted)
		if err != nil {
			return nil, errors.Wrapf(err, "unable to convert parameter's %s value %s to the destination parameter type %s", key, rawValue, def.Type)
		}

		overrides[key] = value
	}

	return bundle.ValuesOrDefaults(overrides, &bun, action)
}

<<<<<<< HEAD
// loadParameterSets loads parameter values per their parameter set strategies
func (r *Runtime) loadParameterSets(params []string) (valuesource.Set, error) {
	resolvedParameters := valuesource.Set{}
	for _, name := range params {
		var pset parameters.ParameterSet
		var err error
		if r.isPathy(name) {
			pset, err = r.loadParameterFromFile(name)
		} else {
			pset, err = r.parameters.Read(name)
		}
		if err != nil {
			return nil, err
		}

		rc, err := r.parameters.ResolveAll(pset)
		if err != nil {
			return nil, err
		}

		for k, v := range rc {
			resolvedParameters[k] = v
		}
	}

	return resolvedParameters, nil
}

func (r *Runtime) loadParameterFromFile(path string) (parameters.ParameterSet, error) {
	data, err := r.FileSystem.ReadFile(path)
	if err != nil {
		return parameters.ParameterSet{}, errors.Wrapf(err, "could not read file %s", path)
	}

	var cs parameters.ParameterSet
	err = json.Unmarshal(data, &cs)
	return cs, errors.Wrapf(err, "error loading parameter set in %s", path)
}

func (r *Runtime) getUnconvertedValueFromRaw(def *definition.Schema, key, rawValue string) (string, error) {
=======
func (d *Runtime) getUnconvertedValueFromRaw(def *definition.Schema, key, rawValue string) (string, error) {
>>>>>>> e644d009
	// the parameter value (via rawValue) may represent a file on the local filesystem
	if def.Type == "string" && def.ContentEncoding == "base64" {
		if _, err := r.FileSystem.Stat(rawValue); err == nil {
			bytes, err := r.FileSystem.ReadFile(rawValue)
			if err != nil {
				return "", errors.Wrapf(err, "unable to read file parameter %s", key)
			}
			return base64.StdEncoding.EncodeToString(bytes), nil
		}
	}
	return rawValue, nil
}<|MERGE_RESOLUTION|>--- conflicted
+++ resolved
@@ -6,40 +6,14 @@
 
 	"github.com/cnabio/cnab-go/bundle"
 	"github.com/cnabio/cnab-go/bundle/definition"
-<<<<<<< HEAD
-	"github.com/cnabio/cnab-go/valuesource"
-	"github.com/pkg/errors"
-)
-
-// loadParameters accepts a set of parameter overrides as well as parameter set
-// files and combines both with the default parameters to create a full set
-// of parameters.
-func (r *Runtime) loadParameters(bun bundle.Bundle, rawOverrides map[string]string, parameterSets []string, action string) (map[string]interface{}, error) {
-=======
-	"github.com/cnabio/cnab-go/claim"
 	"github.com/pkg/errors"
 )
 
 // loadParameters accepts a set of parameter overrides and combines them
 // with the default parameters to create a full set of parameters.
-func (d *Runtime) loadParameters(claim *claim.Claim, rawOverrides map[string]string, action string) (map[string]interface{}, error) {
->>>>>>> e644d009
+func (r *Runtime) loadParameters(bun bundle.Bundle, rawOverrides map[string]string, action string) (map[string]interface{}, error) {
 	overrides := make(map[string]interface{}, len(rawOverrides))
 
-<<<<<<< HEAD
-	// Loop through each parameter set file and load the parameter values
-	loaded, err := r.loadParameterSets(parameterSets)
-	if err != nil {
-		return nil, errors.Wrapf(err, "unable to process provided parameter sets: %v", parameterSets)
-	}
-
-	for key, val := range loaded {
-		overrides[key] = val
-	}
-
-	// Now give precedence to the raw overrides that came via the CLI
-=======
->>>>>>> e644d009
 	for key, rawValue := range rawOverrides {
 		param, ok := bun.Parameters[key]
 		if !ok {
@@ -67,50 +41,7 @@
 	return bundle.ValuesOrDefaults(overrides, &bun, action)
 }
 
-<<<<<<< HEAD
-// loadParameterSets loads parameter values per their parameter set strategies
-func (r *Runtime) loadParameterSets(params []string) (valuesource.Set, error) {
-	resolvedParameters := valuesource.Set{}
-	for _, name := range params {
-		var pset parameters.ParameterSet
-		var err error
-		if r.isPathy(name) {
-			pset, err = r.loadParameterFromFile(name)
-		} else {
-			pset, err = r.parameters.Read(name)
-		}
-		if err != nil {
-			return nil, err
-		}
-
-		rc, err := r.parameters.ResolveAll(pset)
-		if err != nil {
-			return nil, err
-		}
-
-		for k, v := range rc {
-			resolvedParameters[k] = v
-		}
-	}
-
-	return resolvedParameters, nil
-}
-
-func (r *Runtime) loadParameterFromFile(path string) (parameters.ParameterSet, error) {
-	data, err := r.FileSystem.ReadFile(path)
-	if err != nil {
-		return parameters.ParameterSet{}, errors.Wrapf(err, "could not read file %s", path)
-	}
-
-	var cs parameters.ParameterSet
-	err = json.Unmarshal(data, &cs)
-	return cs, errors.Wrapf(err, "error loading parameter set in %s", path)
-}
-
 func (r *Runtime) getUnconvertedValueFromRaw(def *definition.Schema, key, rawValue string) (string, error) {
-=======
-func (d *Runtime) getUnconvertedValueFromRaw(def *definition.Schema, key, rawValue string) (string, error) {
->>>>>>> e644d009
 	// the parameter value (via rawValue) may represent a file on the local filesystem
 	if def.Type == "string" && def.ContentEncoding == "base64" {
 		if _, err := r.FileSystem.Stat(rawValue); err == nil {
