package porter

import (
	"fmt"
	"os"
	"path/filepath"

	"get.porter.sh/porter/pkg/build"
	cnabprovider "get.porter.sh/porter/pkg/cnab/provider"
	"get.porter.sh/porter/pkg/config"
	"get.porter.sh/porter/pkg/context"
	"get.porter.sh/porter/pkg/parameters"
	"github.com/cnabio/cnab-go/driver/command"
	"github.com/pkg/errors"
)

const (
	// DockerDriver is the name of the Docker driver.
	DockerDriver = cnabprovider.DriverNameDocker

	// DebugDriver is the name of the Debug driver.
	DebugDriver = cnabprovider.DriverNameDebug

	// DefaultDriver is the name of the default driver (Docker).
	DefaultDriver = DockerDriver
)

type bundleFileOptions struct {
	// File path to the porter manifest. Defaults to the bundle in the current directory.
	File string

	// CNABFile is the path to the bundle.json file. Cannot be specified at the same time as the porter manifest or a tag.
	CNABFile string

	// RelocationMapping is the path to the relocation-mapping.json file, if one exists. Populated only for published bundles
	RelocationMapping string
}

func (o *bundleFileOptions) Validate(cxt *context.Context) error {
	err := o.validateBundleFiles(cxt)
	if err != nil {
		return err
	}

	err = o.defaultBundleFiles(cxt)
	if err != nil {
		return err
	}

	return err
}

// sharedOptions are common options that apply to multiple CNAB actions.
type sharedOptions struct {
	bundleFileOptions

	// Name of the installation. Defaults to the name of the bundle.
	Name string

	// Params is the unparsed list of NAME=VALUE parameters set on the command line.
	Params []string

	// ParameterSets is a list of parameter sets containing parameter sources
	ParameterSets []string

	// CredentialIdentifiers is a list of credential names or paths to make available to the bundle.
	CredentialIdentifiers []string

	// Driver is the CNAB-compliant driver used to run bundle actions.
	Driver string

	// parsedParams is the parsed set of parameters from Params.
	parsedParams map[string]string

	// parsedParamSets is the parsed set of parameter from ParameterSets
	parsedParamSets map[string]string

	// combinedParameters is parsedParams merged on top of parsedParamSets.
	combinedParameters map[string]string
}

// Validate prepares for an action and validates the options.
// For example, relative paths are converted to full paths and then checked that
// they exist and are accessible.
<<<<<<< HEAD
func (o *sharedOptions) Validate(args []string, cxt *context.Context) error {
	err := o.validateInstallationName(args)
=======
func (o *sharedOptions) Validate(args []string, p *Porter) error {
	err := o.validateInstanceName(args)
>>>>>>> e644d009
	if err != nil {
		return err
	}

	err = o.bundleFileOptions.Validate(p.Context)
	if err != nil {
		return err
	}

	err = o.validateParams(p)
	if err != nil {
		return err
	}

	o.defaultDriver()
	err = o.validateDriver()
	if err != nil {
		return err
	}

	return nil
}

// validateInstallationName grabs the claim name from the first positional argument.
func (o *sharedOptions) validateInstallationName(args []string) error {
	if len(args) == 1 {
		o.Name = args[0]
	} else if len(args) > 1 {
		return errors.Errorf("only one positional argument may be specified, the installation name, but multiple were received: %s", args)
	}

	return nil
}

// defaultBundleFiles defaults the porter manifest and the bundle.json files.
func (o *bundleFileOptions) defaultBundleFiles(cxt *context.Context) error {
	if o.File == "" {
		pwd, err := os.Getwd()
		if err != nil {
			return errors.Wrap(err, "could not get current working directory")
		}

		manifestExists, err := cxt.FileSystem.Exists(filepath.Join(pwd, config.Name))
		if err != nil {
			return errors.Wrap(err, "could not check if porter manifest exists in current directory")
		}

		if manifestExists {
			o.File = config.Name
			o.CNABFile = build.LOCAL_BUNDLE
		}
	} else {
		bundleDir := filepath.Dir(o.File)
		o.CNABFile = filepath.Join(bundleDir, build.LOCAL_BUNDLE)
	}

	return nil
}

func (o *bundleFileOptions) validateBundleFiles(cxt *context.Context) error {
	if o.File != "" && o.CNABFile != "" {
		return errors.New("cannot specify both --file and --cnab-file")
	}

	err := o.validateFile(cxt)
	if err != nil {
		return err
	}

	err = o.validateCNABFile(cxt)
	if err != nil {
		return err
	}

	return nil
}

func (o *bundleFileOptions) validateFile(cxt *context.Context) error {
	if o.File == "" {
		return nil
	}

	// Verify the file can be accessed
	if _, err := cxt.FileSystem.Stat(o.File); err != nil {
		return errors.Wrapf(err, "unable to access --file %s", o.File)
	}

	return nil
}

// validateCNABFile converts the bundle file path to an absolute filepath and verifies that it exists.
func (o *bundleFileOptions) validateCNABFile(cxt *context.Context) error {
	if o.CNABFile == "" {
		return nil
	}

	originalPath := o.CNABFile
	if !filepath.IsAbs(o.CNABFile) {
		// Convert to an absolute filepath because runtime needs it that way
		pwd, err := os.Getwd()
		if err != nil {
			return errors.Wrap(err, "could not get current working directory")
		}

		f := filepath.Join(pwd, o.CNABFile)
		f, err = filepath.Abs(f)
		if err != nil {
			return errors.Wrapf(err, "could not get absolute path for --cnab-file %s", o.CNABFile)
		}

		o.CNABFile = f
	}

	// Verify the file can be accessed
	if _, err := cxt.FileSystem.Stat(o.CNABFile); err != nil {
		// warn about the original relative path
		return errors.Wrapf(err, "unable to access --cnab-file %s", originalPath)
	}

	return nil
}

func (o *sharedOptions) validateParams(p *Porter) error {
	err := o.parseParams()
	if err != nil {
		return err
	}

	err = o.parseParamSets(p)
	if err != nil {
		return err
	}

	o.combinedParameters = o.combineParameters()

	return nil
}

// parsedParams parses the variable assignments in Params.
func (o *sharedOptions) parseParams() error {
	p, err := parameters.ParseVariableAssignments(o.Params)
	if err != nil {
		return err
	}
	o.parsedParams = p
	return nil
}

// parseParamSets parses the variable assignments in ParameterSets.
func (o *sharedOptions) parseParamSets(p *Porter) error {
	parsed, err := p.loadParameterSets(o.ParameterSets)
	if err != nil {
		return errors.Wrapf(err, "unable to process provided parameter sets: %v", o.ParameterSets)
	}
	o.parsedParamSets = parsed
	return nil
}

// Combine the parameters into a single map
// The params set on the command line take precedence over the params set in
// parameter set files
// Anything set multiple times, is decided by "last one set wins"
func (o *sharedOptions) combineParameters() map[string]string {
	final := make(map[string]string)

	for k, v := range o.parsedParamSets {
		final[k] = v
	}

	for k, v := range o.parsedParams {
		final[k] = v
	}

	return final
}

// defaultDriver supplies the default driver if none is specified
func (o *sharedOptions) defaultDriver() {
	if o.Driver == "" {
		o.Driver = DefaultDriver
	}
}

// validateDriver validates that the provided driver is supported by Porter
func (o *sharedOptions) validateDriver() error {
	switch o.Driver {
	case DockerDriver, DebugDriver:
		return nil
	default:
		cmddriver := &command.Driver{Name: o.Driver}
		if cmddriver.CheckDriverExists() {
			return nil
		}

		return fmt.Errorf("unsupported driver or driver not found in PATH: %s", o.Driver)
	}
}<|MERGE_RESOLUTION|>--- conflicted
+++ resolved
@@ -82,13 +82,8 @@
 // Validate prepares for an action and validates the options.
 // For example, relative paths are converted to full paths and then checked that
 // they exist and are accessible.
-<<<<<<< HEAD
-func (o *sharedOptions) Validate(args []string, cxt *context.Context) error {
+func (o *sharedOptions) Validate(args []string, p *Porter) error {
 	err := o.validateInstallationName(args)
-=======
-func (o *sharedOptions) Validate(args []string, p *Porter) error {
-	err := o.validateInstanceName(args)
->>>>>>> e644d009
 	if err != nil {
 		return err
 	}
