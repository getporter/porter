--- conflicted
+++ resolved
@@ -174,15 +174,10 @@
 	} else {
 		defaultPath := filepath.Join(o.Dir, config.Name)
 		manifestExists, err := cxt.FileSystem.Exists(defaultPath)
-<<<<<<< HEAD
-		if err != nil || !manifestExists {
-			return errors.Wrapf(err, "could not find a porter manifest at %s", defaultPath)
-=======
 		if err != nil {
 			return fmt.Errorf("could not find a porter manifest at %s: %w", defaultPath, err)
 		} else if !manifestExists {
 			return nil
->>>>>>> 730b0392
 		}
 
 		o.File = defaultPath
