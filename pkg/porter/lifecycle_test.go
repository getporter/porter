package porter

import (
	"testing"

	"get.porter.sh/porter/pkg/claims"
	"get.porter.sh/porter/pkg/cnab"
	"get.porter.sh/porter/pkg/config"
	"github.com/cnabio/cnab-to-oci/relocation"
	"github.com/stretchr/testify/assert"
	"github.com/stretchr/testify/require"
)

var (
	kahn1dot0Hash  = "887e7e65e39277f8744bd00278760b06"
	kahn1dot01     = cnab.MustParseOCIReference("deislabs/kubekahn:1.0")
	kahnlatestHash = "fd4bbe38665531d10bb653140842a370"
	kahnlatest     = cnab.MustParseOCIReference("deislabs/kubekahn:latest")
)

func TestInstallFromTagIgnoresCurrentBundle(t *testing.T) {
	p := NewTestPorter(t)
	defer p.Teardown()

	err := p.Create()
	require.NoError(t, err)

	installOpts := NewInstallOptions()
	installOpts.Reference = "mybun:1.0"

	err = installOpts.Validate([]string{}, p.Porter)
	require.NoError(t, err)

	assert.Empty(t, installOpts.File, "The install should ignore the bundle in the current directory because we are installing from a tag")
}

func TestPorter_BuildActionArgs(t *testing.T) {
	t.Run("no bundle set", func(t *testing.T) {
		p := NewTestPorter(t)
		defer p.Teardown()
		opts := NewInstallOptions()
		opts.Name = "mybuns"

		err := opts.Validate(nil, p.Porter)
		require.Error(t, err, "Validate should fail")
		assert.Contains(t, err.Error(), "No bundle specified")
	})

	t.Run("porter.yaml set", func(t *testing.T) {
		p := NewTestPorter(t)
		defer p.Teardown()

		opts := NewInstallOptions()
		opts.File = "porter.yaml"
		p.TestConfig.TestContext.AddTestFile("testdata/porter.yaml", "porter.yaml")
		p.TestConfig.TestContext.AddTestFile("testdata/bundle.json", ".cnab/bundle.json")

		err := opts.Validate(nil, p.Porter)
		require.NoError(t, err, "Validate failed")
		args, err := p.BuildActionArgs(claims.Installation{}, opts)
		require.NoError(t, err, "BuildActionArgs failed")

		assert.NotEmpty(t, args.BundleReference.Definition)
	})

	// Just do a quick check that things are populated correctly when a bundle.json is passed
	t.Run("bundle.json set", func(t *testing.T) {
		p := NewTestPorter(t)
		opts := NewInstallOptions()
		opts.CNABFile = "/bundle.json"
		p.TestConfig.TestContext.AddTestFile("testdata/bundle.json", "/bundle.json")

		err := opts.Validate(nil, p.Porter)
		require.NoError(t, err, "Validate failed")
		args, err := p.BuildActionArgs(claims.Installation{}, opts)
		require.NoError(t, err, "BuildActionArgs failed")

		assert.NotEmpty(t, args.BundleReference.Definition, "BundlePath was not populated correctly")
	})

	t.Run("remaining fields", func(t *testing.T) {
		p := NewTestPorter(t)
		p.TestConfig.TestContext.AddTestFile("testdata/porter.yaml", "porter.yaml")
		p.TestConfig.TestContext.AddTestFileFromRoot("pkg/runtime/testdata/relocation-mapping.json", "relocation-mapping.json")
		opts := InstallOptions{
			BundleActionOptions: &BundleActionOptions{
				sharedOptions: sharedOptions{
					bundleFileOptions: bundleFileOptions{
						RelocationMapping: "relocation-mapping.json",
						File:              config.Name,
					},
					Name: "MyInstallation",
					Params: []string{
						"my-first-param=1",
					},
					ParameterSets: []string{
						"porter-hello",
					},
					CredentialIdentifiers: []string{
						"mycreds",
					},
					Driver: "docker",
				},
				AllowAccessToDockerHost: true,
			},
		}
		p.TestParameters.TestSecrets.AddSecret("PARAM2_SECRET", "VALUE2")
		p.TestParameters.AddTestParameters("testdata/paramset2.json")

		err := opts.Validate(nil, p.Porter)
		require.NoError(t, err, "Validate failed")
		existingInstall := claims.Installation{Name: opts.Name}
		args, err := p.BuildActionArgs(existingInstall, opts)
		require.NoError(t, err, "BuildActionArgs failed")

		expectedParams := map[string]interface{}{
			"my-first-param":  1,
			"my-second-param": "VALUE2",
			"porter-debug":    true,
<<<<<<< HEAD
=======
			"porter-state":    nil,
>>>>>>> 09840b4c
		}

		assert.Equal(t, opts.AllowAccessToDockerHost, args.AllowDockerHostAccess, "AllowDockerHostAccess not populated correctly")
		assert.Equal(t, opts.CredentialIdentifiers, args.CredentialIdentifiers, "CredentialIdentifiers not populated correctly")
		assert.Equal(t, opts.Driver, args.Driver, "Driver not populated correctly")
		assert.Equal(t, expectedParams, args.Params, "Params not populated correctly")
		assert.Equal(t, existingInstall, args.Installation, "Installation not populated correctly")
		wantReloMap := relocation.ImageRelocationMap{"gabrtv/microservice@sha256:cca460afa270d4c527981ef9ca4989346c56cf9b20217dcea37df1ece8120687": "my.registry/microservice@sha256:cca460afa270d4c527981ef9ca4989346c56cf9b20217dcea37df1ece8120687"}
		assert.Equal(t, wantReloMap, args.BundleReference.RelocationMap, "RelocationMapping not populated correctly")
	})
}

func TestManifestIgnoredWithTag(t *testing.T) {
	p := NewTestPorter(t)
	defer p.Teardown()

	t.Run("ignore manifest in cwd if tag present", func(t *testing.T) {
		opts := BundleActionOptions{}
		opts.Reference = "deislabs/kubekahn:latest"

		// `path.Join(wd...` -> makes cnab.go#defaultBundleFiles#manifestExists `true`
		// Only when `manifestExists` eq to `true`, default bundle logic will run
		p.TestConfig.TestContext.AddTestFileContents([]byte(""), config.Name)
		// When execution reach to `readFromFile`, manifest file path will be lost.
		// So, had to use root manifest file also for error simuation purpose
		p.TestConfig.TestContext.AddTestFileContents([]byte(""), config.Name)

		err := opts.Validate(nil, p.Porter)
		require.NoError(t, err, "Validate failed")
	})
}<|MERGE_RESOLUTION|>--- conflicted
+++ resolved
@@ -117,10 +117,7 @@
 			"my-first-param":  1,
 			"my-second-param": "VALUE2",
 			"porter-debug":    true,
-<<<<<<< HEAD
-=======
 			"porter-state":    nil,
->>>>>>> 09840b4c
 		}
 
 		assert.Equal(t, opts.AllowAccessToDockerHost, args.AllowDockerHostAccess, "AllowDockerHostAccess not populated correctly")
