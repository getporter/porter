package porter

import (
	"fmt"
	"strings"

	"get.porter.sh/porter/pkg/cache"
	"get.porter.sh/porter/pkg/claims"
	"get.porter.sh/porter/pkg/cnab"
	cnabprovider "get.porter.sh/porter/pkg/cnab/provider"
	"get.porter.sh/porter/pkg/encoding"
	"github.com/opencontainers/go-digest"
	"github.com/pkg/errors"
)

// BundleAction is an interface that defines a method for supplying
// BundleLifecycleOptions.  This is useful when implementations contain
// action-specific options beyond the stock BundleLifecycleOptions.
type BundleAction interface {
	// GetAction returns the type of action: install, upgrade, invoke, uninstall
	GetAction() string

	// GetActionVerb returns the appropriate verb (present participle, e.g. -ing)
	// for the action.
	GetActionVerb() string

	// GetOptions returns the common bundle action options used to execute the bundle.
	GetOptions() *BundleActionOptions

	// Validate the action before it is executed.
	Validate(args []string, p *Porter) error
}

type BundleActionOptions struct {
	sharedOptions
	BundlePullOptions
	AllowAccessToDockerHost bool
<<<<<<< HEAD

	bundleRef *cnab.BundleReference
=======
	NoLogs                  bool
>>>>>>> 33d8e798
}

func (o *BundleActionOptions) Validate(args []string, porter *Porter) error {
	var err error

	if o.Reference != "" {
		// Ignore anything set based on the bundle directory we are in, go off of the tag
		o.File = ""
		o.CNABFile = ""
		o.ReferenceSet = true

		if err := o.BundlePullOptions.Validate(); err != nil {
			return err
		}
	}

	err = o.sharedOptions.Validate(args, porter)
	if err != nil {
		return err
	}

	if o.Name == "" && o.File == "" && o.CNABFile == "" && o.Reference == "" {
		return errors.New("No bundle specified. Either an installation name, --reference, --file or --cnab-file must be specified or the current directory must contain a porter.yaml file.")
	}

	return nil
}

func (o *BundleActionOptions) GetOptions() *BundleActionOptions {
	return o
}

func (p *Porter) resolveBundleReference(opts *BundleActionOptions) (cnab.BundleReference, error) {
	// Some actions need to resolve this early
	if opts.bundleRef != nil {
		return *opts.bundleRef, nil
	}

	var bundleRef cnab.BundleReference

	useReference := func(ref cnab.OCIReference) error {
		pullOpts := *opts // make a copy just to do the pull
		pullOpts.Reference = ref.String()
		cachedBundle, err := p.prepullBundleByReference(&pullOpts)
		if err != nil {
			return errors.Wrapf(err, "unable to pull bundle %s", opts.Reference)
		}

		bundleRef = cachedBundle.BundleReference
		return nil
	}

	// load the referenced bundle
	if opts.Reference != "" {
		if err := useReference(opts.GetReference()); err != nil {
			return cnab.BundleReference{}, err
		}
	} else if opts.File != "" { // load the local bundle source
		localBundle, err := p.ensureLocalBundleIsUpToDate(opts.bundleFileOptions)
		if err != nil {
			return cnab.BundleReference{}, err
		}
		bundleRef = localBundle
	} else if opts.CNABFile != "" { // load the cnab bundle definition
		bun, err := p.CNAB.LoadBundle(opts.CNABFile)
		if err != nil {
			return cnab.BundleReference{}, err
		}
		bundleRef = cnab.BundleReference{Definition: bun}
	} else if opts.Name != "" { // Return the bundle associated with the installation
		i, err := p.Claims.GetInstallation(opts.Namespace, opts.Name)
		if err != nil {
			return cnab.BundleReference{}, errors.Wrapf(err, "installation %s/%s not found", opts.Namespace, opts.Name)
		}
		if i.Status.BundleReference != "" {
			ref, err := cnab.ParseOCIReference(i.Status.BundleReference)
			if err != nil {
				return cnab.BundleReference{}, errors.Wrapf(err, "installation.Status.BundleReference is invalid")
			}
			if err := useReference(ref); err != nil {
				return cnab.BundleReference{}, err
			}
		} else { // The bundle was installed from source
			lastRun, err := p.Claims.GetLastRun(opts.Namespace, opts.Name)
			if err != nil {
				return cnab.BundleReference{}, errors.Wrap(err, "could not load the bundle definition from the installation's last run")
			}

			bundleRef = cnab.BundleReference{
				Definition: cnab.ExtendedBundle{lastRun.Bundle},
				Digest:     digest.Digest(lastRun.BundleDigest)}

			if lastRun.BundleReference != "" {
				bundleRef.Reference, err = cnab.ParseOCIReference(lastRun.BundleReference)
				if err != nil {
					return cnab.BundleReference{}, errors.Wrapf(err, "invalid bundle reference, %s, found on the last bundle run record %s", lastRun.BundleReference, lastRun.ID)
				}
			}
		}
	} else { // Nothing was referenced
		return cnab.BundleReference{}, errors.New("No bundle specified")
	}

	if opts.Name == "" {
		opts.Name = bundleRef.Definition.Name
	}

	opts.bundleRef = &bundleRef
	return bundleRef, nil
}

// BuildActionArgs converts an instance of user-provided action options into prepared arguments
// that can be used to execute the action.
func (p *Porter) BuildActionArgs(installation claims.Installation, action BundleAction) (cnabprovider.ActionArguments, error) {
	opts := action.GetOptions()
<<<<<<< HEAD
	bundleRef, err := p.resolveBundleReference(opts)
	if err != nil {
		return cnabprovider.ActionArguments{}, err
=======
	args := cnabprovider.ActionArguments{
		Action:                action.GetAction(),
		Installation:          opts.Name,
		BundlePath:            opts.CNABFile,
		Params:                make(map[string]string, len(opts.combinedParameters)),
		CredentialIdentifiers: make([]string, len(opts.CredentialIdentifiers)),
		Driver:                opts.Driver,
		RelocationMapping:     opts.RelocationMapping,
		AllowDockerHostAccess: opts.AllowAccessToDockerHost,
		PersistLogs:           !opts.NoLogs,
>>>>>>> 33d8e798
	}

	if opts.RelocationMapping != "" {
		err := encoding.UnmarshalFile(p.FileSystem, opts.RelocationMapping, &bundleRef.RelocationMap)
		if err != nil {
			return cnabprovider.ActionArguments{}, errors.Wrapf(err, "could not parse the relocation mapping file at %s", opts.RelocationMapping)
		}
	}

	// Resolve the final set of typed parameters, taking into account the user overrides, parameter sources
	// and defaults
	err = opts.LoadParameters(p)
	if err != nil {
		return cnabprovider.ActionArguments{}, err
	}

	if p.Debug {
		fmt.Fprintln(p.Err, "resolving parameters for installation", installation)
	}

	// Do not resolve parameters from dependencies
	params := make(map[string]string, len(opts.combinedParameters))
	for k, v := range opts.combinedParameters {
		if strings.Contains(k, "#") {
			continue
		}
		params[k] = v
	}
	resolvedParams, err := p.resolveParameters(installation, bundleRef.Definition, action.GetAction(), params)
	if err != nil {
		return cnabprovider.ActionArguments{}, err
	}

	args := cnabprovider.ActionArguments{
		Action:                action.GetAction(),
		Installation:          installation,
		BundleReference:       bundleRef,
		Params:                resolvedParams,
		Driver:                opts.Driver,
		AllowDockerHostAccess: opts.AllowAccessToDockerHost,
	}

	return args, nil
}

// prepullBundleByReference handles calling the bundle pull operation and updating
// the shared options like name and bundle file path. This is used by install, upgrade
// and uninstall
func (p *Porter) prepullBundleByReference(opts *BundleActionOptions) (cache.CachedBundle, error) {
	if opts.Reference == "" {
		return cache.CachedBundle{}, nil
	}

	cachedBundle, err := p.PullBundle(opts.BundlePullOptions)
	if err != nil {
		return cache.CachedBundle{}, errors.Wrapf(err, "unable to pull bundle %s", opts.Reference)
	}

	opts.RelocationMapping = cachedBundle.RelocationFilePath

	if opts.Name == "" {
		opts.Name = cachedBundle.Definition.Name
	}

	if cachedBundle.Manifest != nil {
		p.Manifest = cachedBundle.Manifest
	}

	return cachedBundle, nil
}<|MERGE_RESOLUTION|>--- conflicted
+++ resolved
@@ -35,12 +35,9 @@
 	sharedOptions
 	BundlePullOptions
 	AllowAccessToDockerHost bool
-<<<<<<< HEAD
-
+	NoLogs                  bool
+	
 	bundleRef *cnab.BundleReference
-=======
-	NoLogs                  bool
->>>>>>> 33d8e798
 }
 
 func (o *BundleActionOptions) Validate(args []string, porter *Porter) error {
@@ -156,22 +153,9 @@
 // that can be used to execute the action.
 func (p *Porter) BuildActionArgs(installation claims.Installation, action BundleAction) (cnabprovider.ActionArguments, error) {
 	opts := action.GetOptions()
-<<<<<<< HEAD
 	bundleRef, err := p.resolveBundleReference(opts)
 	if err != nil {
 		return cnabprovider.ActionArguments{}, err
-=======
-	args := cnabprovider.ActionArguments{
-		Action:                action.GetAction(),
-		Installation:          opts.Name,
-		BundlePath:            opts.CNABFile,
-		Params:                make(map[string]string, len(opts.combinedParameters)),
-		CredentialIdentifiers: make([]string, len(opts.CredentialIdentifiers)),
-		Driver:                opts.Driver,
-		RelocationMapping:     opts.RelocationMapping,
-		AllowDockerHostAccess: opts.AllowAccessToDockerHost,
-		PersistLogs:           !opts.NoLogs,
->>>>>>> 33d8e798
 	}
 
 	if opts.RelocationMapping != "" {
@@ -212,6 +196,7 @@
 		Params:                resolvedParams,
 		Driver:                opts.Driver,
 		AllowDockerHostAccess: opts.AllowAccessToDockerHost,
+		PersistLogs:           !opts.NoLogs,
 	}
 
 	return args, nil
