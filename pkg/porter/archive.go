package porter

import (
	"context"
	"encoding/json"
	"errors"
	"fmt"
	"io"
	"os"
	"path/filepath"
	"strings"
	"time"

	"get.porter.sh/porter/pkg"
	"get.porter.sh/porter/pkg/cnab"
	"get.porter.sh/porter/pkg/tracing"
	"github.com/carolynvs/aferox"
	"github.com/cnabio/cnab-go/bundle"
	"github.com/cnabio/cnab-go/imagestore"
	"github.com/cnabio/cnab-go/imagestore/construction"
	"github.com/cnabio/cnab-to-oci/relocation"
	"github.com/docker/docker/pkg/archive"
<<<<<<< HEAD
	"github.com/pkg/errors"
=======
>>>>>>> 730b0392
	"github.com/spf13/afero"
)

// ArchiveOptions defines the valid options for performing an archive operation
type ArchiveOptions struct {
	BundleActionOptions
	ArchiveFile string
}

// Validate performs validation on the publish options
func (o *ArchiveOptions) Validate(ctx context.Context, args []string, p *Porter) error {
	if len(args) < 1 || args[0] == "" {
		return errors.New("destination file is required")
	}
	if len(args) > 1 {
		return fmt.Errorf("only one positional argument may be specified, the archive file name, but multiple were received: %s", args)
	}
	o.ArchiveFile = args[0]

	if o.Reference == "" {
		return errors.New("must provide a value for --reference of the form REGISTRY/bundle:tag")
	}
	return o.BundleActionOptions.Validate(ctx, args, p)
}

// Archive is a composite function that generates a CNAB thick bundle. It will pull the invocation image, and
// any referenced images locally (if needed), export them to individual layers, generate a bundle.json and
// then generate a gzipped tar archive containing the bundle.json and the images
func (p *Porter) Archive(ctx context.Context, opts ArchiveOptions) error {
	ctx, log := tracing.StartSpan(ctx)
	defer log.EndSpan()

	dir := filepath.Dir(opts.ArchiveFile)
	if _, err := p.Config.FileSystem.Stat(dir); os.IsNotExist(err) {
		return log.Error(fmt.Errorf("parent directory %q does not exist", dir))
	}

	bundleRef, err := p.resolveBundleReference(ctx, &opts.BundleActionOptions)
	if err != nil {
		return log.Error(err)
	}

	// This allows you to export thin or thick bundles, we only support generating "thick" archives
	ctor, err := construction.NewConstructor(false)
	if err != nil {
		return log.Error(err)
	}

	dest, err := p.Config.FileSystem.OpenFile(opts.ArchiveFile, os.O_RDWR|os.O_CREATE, pkg.FileModeWritable)
	if err != nil {
		return log.Error(err)
	}

	exp := &exporter{
		fs:                    p.Config.FileSystem,
		out:                   p.Config.Out,
		logs:                  p.Config.Out,
		bundle:                bundleRef.Definition,
		relocationMap:         bundleRef.RelocationMap,
		destination:           dest,
		imageStoreConstructor: ctor,
	}
	if err := exp.export(); err != nil {
		return log.Error(err)
	}

	return nil
}

type exporter struct {
	fs                    aferox.Aferox
	out                   io.Writer
	logs                  io.Writer
	bundle                cnab.ExtendedBundle
	relocationMap         relocation.ImageRelocationMap
	destination           io.Writer
	imageStoreConstructor imagestore.Constructor
	imageStore            imagestore.Store
}

func (ex *exporter) export() error {
	name := ex.bundle.Name + "-" + ex.bundle.Version
	archiveDir, err := ex.createArchiveFolder(name)
	if err != nil {
		return fmt.Errorf("can not create archive folder: %w", err)
<<<<<<< HEAD
=======
	}
	defer ex.fs.RemoveAll(archiveDir)

	bundleFile, err := ex.fs.OpenFile(filepath.Join(archiveDir, "bundle.json"), os.O_RDWR|os.O_CREATE, pkg.FileModeWritable)
	if err != nil {
		return err
>>>>>>> 730b0392
	}
	defer bundleFile.Close()
	_, err = ex.bundle.WriteTo(bundleFile)
	if err != nil {
		return fmt.Errorf("unable to write bundle.json in archive: %w", err)
	}

	reloData, err := json.Marshal(ex.relocationMap)
	if err != nil {
		return err
	}
	err = ex.fs.WriteFile(filepath.Join(archiveDir, "relocation-mapping.json"), reloData, pkg.FileModeWritable)
	if err != nil {
		return fmt.Errorf("unable to write relocation-mapping.json in archive: %w", err)
	}

	ex.imageStore, err = ex.imageStoreConstructor(imagestore.WithArchiveDir(archiveDir), imagestore.WithLogs(ex.logs))
	if err != nil {
		return fmt.Errorf("error creating artifacts: %s", err)
	}

	if err := ex.prepareArtifacts(ex.bundle); err != nil {
		return fmt.Errorf("error preparing artifacts: %s", err)
	}

	if err := ex.chtimes(archiveDir); err != nil {
		return fmt.Errorf("error preparing artifacts: %s", err)
	}

	tarOptions := &archive.TarOptions{
		Compression:      archive.Gzip,
		IncludeFiles:     []string{"."},
		IncludeSourceDir: true,
	}
	rc, err := archive.TarWithOptions(archiveDir, tarOptions)
	if err != nil {
		return err
	}
	defer rc.Close()

	_, err = io.Copy(ex.destination, rc)
	return err
}

// chtimes updates all paths under the provided archive path with a constant
// atime and mtime (Unix time 0), such that the shasum of the resulting archive
// will not change between repeated archival executions using the same bundle.
// See: https://unix.stackexchange.com/questions/346789/compressing-two-identical-folders-give-different-result
func (ex *exporter) chtimes(path string) error {
	err := filepath.Walk(path,
		func(subpath string, info os.FileInfo, err error) error {
			if err != nil {
				return err
			}
			err = ex.fs.Chtimes(subpath, time.Unix(0, 0), time.Unix(0, 0))
			if err != nil {
				return err
			}
			return nil
		})
	if err != nil {
		return err
	}
	return nil
}

// prepareArtifacts pulls all images, verifies their digests and
// saves them to a directory called artifacts/ in the bundle directory
func (ex *exporter) prepareArtifacts(bun cnab.ExtendedBundle) error {
	for _, image := range bun.Images {
		if err := ex.addImage(image.BaseImage); err != nil {
			return err
		}
	}

	for _, in := range bun.InvocationImages {
		if err := ex.addImage(in.BaseImage); err != nil {
			return err
		}
	}

	return nil
}

// addImage pulls an image using relocation map, adds it to the artifacts/ directory, and verifies its digest
func (ex *exporter) addImage(base bundle.BaseImage) error {
	if ex.relocationMap == nil {
		return errors.New("relocation map is not provided")
	}
	location, ok := ex.relocationMap[base.Image]
	if !ok {
		return fmt.Errorf("can not locate the referenced image: %s", base.Image)
	}
	dig, err := ex.imageStore.Add(location)
	if err != nil {
		return err
	}
	return checkDigest(base, dig)
}

// createArchiveFolder set up a temporary directory for storing all data needed to archive a bundle.
// It sanitizes the name and make sure only the current user has full permission to it.
// If the name contains a path separator, all path separators will be replaced with "-".
func (ex *exporter) createArchiveFolder(name string) (string, error) {
	cleanedPath := strings.ReplaceAll(afero.UnicodeSanitize(name), string(os.PathSeparator), "-")
	archiveDir, err := ex.fs.TempDir("", cleanedPath)
	if err != nil {
		return "", fmt.Errorf("can not create a temporary archive folder: %w", err)
	}

	err = ex.fs.Chmod(archiveDir, pkg.FileModeDirectory)
	if err != nil {
		return "", fmt.Errorf("can not change permission for the temporary archive folder: %w", err)
	}
	return archiveDir, nil
}

// createArchiveFolder set up a temporary directory for storing all data needed to archive a bundle.
// It sanitizes the name and make sure only the current user has full permission to it.
// If the name contains a path separator, all path separators will be replaced with "-".
func (ex *exporter) createArchiveFolder(name string) (string, error) {
	cleanedPath := strings.ReplaceAll(afero.UnicodeSanitize(name), string(os.PathSeparator), "-")
	archiveDir, err := ex.fs.TempDir("", cleanedPath)
	if err != nil {
		return "", fmt.Errorf("can not create a temporary archive folder: %w", err)
	}

	err = ex.fs.Chmod(archiveDir, pkg.FileModeDirectory)
	if err != nil {
		return "", fmt.Errorf("can not change permission for the temporary archive folder: %w", err)
	}
	return archiveDir, nil
}

// checkDigest compares the content digest of the given image to the given content digest and returns an error if they
// are both non-empty and do not match
func checkDigest(image bundle.BaseImage, dig string) error {
	digestFromManifest := image.Digest
	if dig == "" || digestFromManifest == "" {
		return nil
	}
	if digestFromManifest != dig {
		return fmt.Errorf("content digest mismatch: image %s has digest %s but the digest should be %s according to the bundle manifest", image.Image, dig, digestFromManifest)
	}
	return nil
}<|MERGE_RESOLUTION|>--- conflicted
+++ resolved
@@ -20,10 +20,6 @@
 	"github.com/cnabio/cnab-go/imagestore/construction"
 	"github.com/cnabio/cnab-to-oci/relocation"
 	"github.com/docker/docker/pkg/archive"
-<<<<<<< HEAD
-	"github.com/pkg/errors"
-=======
->>>>>>> 730b0392
 	"github.com/spf13/afero"
 )
 
@@ -109,15 +105,12 @@
 	archiveDir, err := ex.createArchiveFolder(name)
 	if err != nil {
 		return fmt.Errorf("can not create archive folder: %w", err)
-<<<<<<< HEAD
-=======
 	}
 	defer ex.fs.RemoveAll(archiveDir)
 
 	bundleFile, err := ex.fs.OpenFile(filepath.Join(archiveDir, "bundle.json"), os.O_RDWR|os.O_CREATE, pkg.FileModeWritable)
 	if err != nil {
 		return err
->>>>>>> 730b0392
 	}
 	defer bundleFile.Close()
 	_, err = ex.bundle.WriteTo(bundleFile)
@@ -235,23 +228,6 @@
 	return archiveDir, nil
 }
 
-// createArchiveFolder set up a temporary directory for storing all data needed to archive a bundle.
-// It sanitizes the name and make sure only the current user has full permission to it.
-// If the name contains a path separator, all path separators will be replaced with "-".
-func (ex *exporter) createArchiveFolder(name string) (string, error) {
-	cleanedPath := strings.ReplaceAll(afero.UnicodeSanitize(name), string(os.PathSeparator), "-")
-	archiveDir, err := ex.fs.TempDir("", cleanedPath)
-	if err != nil {
-		return "", fmt.Errorf("can not create a temporary archive folder: %w", err)
-	}
-
-	err = ex.fs.Chmod(archiveDir, pkg.FileModeDirectory)
-	if err != nil {
-		return "", fmt.Errorf("can not change permission for the temporary archive folder: %w", err)
-	}
-	return archiveDir, nil
-}
-
 // checkDigest compares the content digest of the given image to the given content digest and returns an error if they
 // are both non-empty and do not match
 func checkDigest(image bundle.BaseImage, dig string) error {
