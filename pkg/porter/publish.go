package porter

import (
	"context"
	"crypto/md5"
	"encoding/hex"
<<<<<<< HEAD
	"errors"
=======
	"encoding/json"
>>>>>>> 1a797b65
	"fmt"
	"path"
	"path/filepath"
	"strings"

	"get.porter.sh/porter/pkg/build"
	"get.porter.sh/porter/pkg/cnab"
	"get.porter.sh/porter/pkg/manifest"
	"get.porter.sh/porter/pkg/portercontext"
	"get.porter.sh/porter/pkg/tracing"
	"github.com/cnabio/cnab-go/bundle/loader"
	"github.com/cnabio/cnab-go/packager"
	"github.com/cnabio/cnab-to-oci/relocation"
	"github.com/opencontainers/go-digest"
	"github.com/pivotal/image-relocation/pkg/image"
	"github.com/pivotal/image-relocation/pkg/registry"
	"github.com/pivotal/image-relocation/pkg/registry/ggcr"
)

// PublishOptions are options that may be specified when publishing a bundle.
// Porter handles defaulting any missing values.
type PublishOptions struct {
	BundlePullOptions
	bundleFileOptions
	Tag         string
	Registry    string
	ArchiveFile string
}

// Validate performs validation on the publish options
func (o *PublishOptions) Validate(cxt *portercontext.Context) error {
	if o.ArchiveFile != "" {
		// Verify the archive file can be accessed
		if _, err := cxt.FileSystem.Stat(o.ArchiveFile); err != nil {
			return fmt.Errorf("unable to access --archive %s: %w", o.ArchiveFile, err)
		}

		if o.Reference == "" {
			return errors.New("must provide a value for --reference of the form REGISTRY/bundle:tag")
		}
	} else {
		// Proceed with publishing from the resolved build context directory
		err := o.bundleFileOptions.Validate(cxt)
		if err != nil {
			return err
		}

		if o.File == "" {
			return errors.New("could not find porter.yaml in the current directory, make sure you are in the right directory or specify the porter manifest with --file")
		}
	}

	if o.Reference != "" {
		return o.BundlePullOptions.Validate()
	}

	if o.Tag != "" {
		return o.validateTag()
	}

	return nil
}

// validateTag checks to make sure the supplied tag is of the expected form.
// A previous iteration of this flag was used to designate an entire bundle
// reference.  If we detect this attempted use, we return an error and
// explanation
func (o *PublishOptions) validateTag() error {
	if strings.Contains(o.Tag, ":") || strings.Contains(o.Tag, "@") {
		return errors.New("the --tag flag has been updated to designate just the Docker tag portion of the bundle reference; use --reference for the full bundle reference instead")
	}
	return nil
}

// Publish is a composite function that publishes an invocation image, rewrites the porter manifest
// and then regenerates the bundle.json. Finally it publishes the manifest to an OCI registry.
func (p *Porter) Publish(ctx context.Context, opts PublishOptions) error {
	ctx, log := tracing.StartSpan(ctx)
	defer log.EndSpan()

	if opts.ArchiveFile == "" {
		return p.publishFromFile(ctx, opts)
	}
	return p.publishFromArchive(ctx, opts)
}

func (p *Porter) publishFromFile(ctx context.Context, opts PublishOptions) error {
	ctx, log := tracing.StartSpan(ctx)
	defer log.EndSpan()

	_, err := p.ensureLocalBundleIsUpToDate(ctx, opts.bundleFileOptions)
	if err != nil {
		return err
	}

	// If the manifest file is the default/user-supplied manifest,
	// hot-swap in Porter's canonical translation (if exists) from
	// the .cnab/app directory, as there may be dynamic overrides for
	// the name and version fields to inform invocation image naming.
	canonicalManifest := filepath.Join(opts.Dir, build.LOCAL_MANIFEST)
	canonicalExists, err := p.FileSystem.Exists(canonicalManifest)
	if err != nil {
		return err
	}

	var m *manifest.Manifest
	if canonicalExists {
		m, err = manifest.LoadManifestFrom(ctx, p.Config, canonicalManifest)
		if err != nil {
			return err
		}

		// We still want the user-provided manifest path to be tracked,
		// not Porter's canonical manifest path, for digest matching/auto-rebuilds
		m.ManifestPath = opts.File
	} else {
		m, err = manifest.LoadManifestFrom(ctx, p.Config, opts.File)
		if err != nil {
			return err
		}
	}

	// Capture original invocation image name as it may be updated below
	origInvImg := m.Image

	// Check for tag and registry overrides optionally supplied on publish
	if opts.Tag != "" {
		m.DockerTag = opts.Tag
	}
	if opts.Registry != "" {
		m.Registry = opts.Registry
	}

	// If either are non-empty, null out the reference on the manifest, as
	// it needs to be rebuilt with new values
	if opts.Tag != "" || opts.Registry != "" {
		m.Reference = ""
	}

	// Update invocation image and reference with opts.Reference, which may be
	// empty, which is fine - we still may need to pick up tag and/or registry
	// overrides
	if err := m.SetInvocationImageAndReference(opts.Reference); err != nil {
		return fmt.Errorf("unable to set invocation image name and reference: %w", err)
	}

	if origInvImg != m.Image {
		// Tag it so that it will be known/found by Docker for publishing
		builder := p.GetBuilder(ctx)
		if err := builder.TagInvocationImage(ctx, origInvImg, m.Image); err != nil {
			return err
		}
	}

	if m.Reference == "" {
		return errors.New("porter.yaml is missing registry or reference values needed for publishing")
	}

	var bundleRef cnab.BundleReference
	bundleRef.Reference, err = cnab.ParseOCIReference(m.Reference)
	if err != nil {
		return fmt.Errorf("invalid reference %s: %w", m.Reference, err)
	}

	bundleRef.Digest, err = p.Registry.PushInvocationImage(ctx, m.Image)
	if err != nil {
		return fmt.Errorf("unable to push CNAB invocation image %q: %w", m.Image, err)
	}

	bundleRef.Definition, err = p.rewriteBundleWithInvocationImageDigest(ctx, m, bundleRef.Digest)
	if err != nil {
		return err
	}

	bundleRef, err = p.Registry.PushBundle(ctx, bundleRef, opts.InsecureRegistry)
	if err != nil {
		return err
	}

	// Perhaps we have a cached version of a bundle with the same reference, previously pulled
	// If so, replace it, as it is most likely out-of-date per this publish
	return p.refreshCachedBundle(bundleRef)
}

// publishFromArchive (re-)publishes a bundle, provided by the archive file, using the provided tag.
//
// After the bundle is extracted from the archive, we iterate through all of the images (invocation
// and application) listed in the bundle, grab their digests by parsing the extracted
// OCI Layout, rename each based on the registry/org values derived from the provided tag
// and then push each updated image with the original digests
//
// Finally, we generate a new bundle from the old, with all image names and digests updated, based
// on the newly copied images, and then push this new bundle using the provided tag.
// (Currently we use the docker/cnab-to-oci library for this logic.)
//
// In the generation of a new bundle, we therefore don't preserve content digests and can't maintain
// signature verification throughout the process.  Once we wish to preserve content digest and such verification,
// this approach will need to be refactored, via preserving the original bundle and employing
// a relocation mapping approach to associate the bundle's (old) images with the newly copied images.
func (p *Porter) publishFromArchive(ctx context.Context, opts PublishOptions) error {
	ctx, log := tracing.StartSpan(ctx)
	defer log.EndSpan()

	source := p.FileSystem.Abs(opts.ArchiveFile)
	tmpDir, err := p.FileSystem.TempDir("", "porter")
	if err != nil {
		return fmt.Errorf("error creating temp directory for archive extraction: %w", err)
	}
	defer p.FileSystem.RemoveAll(tmpDir)

	bundleRef, err := p.extractBundle(tmpDir, source)
	if err != nil {
		return err
	}

	bundleRef.Reference = opts.GetReference()

	fmt.Fprintf(p.Out, "Beginning bundle publish to %s. This may take some time.\n", opts.Reference)

	// Use the ggcr client to read the extracted OCI Layout
	extractedDir := filepath.Join(tmpDir, strings.TrimSuffix(filepath.Base(source), ".tgz"))
	client := ggcr.NewRegistryClient()
	layout, err := client.ReadLayout(filepath.Join(extractedDir, "artifacts/layout"))
	if err != nil {
		return fmt.Errorf("failed to parse OCI Layout from archive %s: %w", opts.ArchiveFile, err)
	}

	// Push updated images (renamed based on provided bundle tag) with same digests
	// then update the bundle with new values (image name, digest)
	for i, invImg := range bundleRef.Definition.InvocationImages {
		newImgName, err := getNewImageNameFromBundleReference(invImg.Image, opts.Reference)
		if err != nil {
			return err
		}

		origImg := invImg.Image
		if relocatedImage, ok := bundleRef.RelocationMap[invImg.Image]; ok {
			origImg = relocatedImage
		}
		digest, err := pushUpdatedImage(layout, origImg, newImgName)
		if err != nil {
			return err
		}

		err = p.updateBundleWithNewImage(bundleRef.Definition, newImgName, digest, i)
		if err != nil {
			return err
		}
	}
	for name, img := range bundleRef.Definition.Images {
		newImgName, err := getNewImageNameFromBundleReference(img.Image, opts.Reference)
		if err != nil {
			return err
		}

		origImg := img.Image
		if relocatedImage, ok := bundleRef.RelocationMap[img.Image]; ok {
			origImg = relocatedImage
		}
		digest, err := pushUpdatedImage(layout, origImg, newImgName)
		if err != nil {
			return err
		}

		err = p.updateBundleWithNewImage(bundleRef.Definition, newImgName, digest, name)
		if err != nil {
			return err
		}
	}

	bundleRef, err = p.Registry.PushBundle(ctx, bundleRef, opts.InsecureRegistry)
	if err != nil {
		return err
	}

	// Perhaps we have a cached version of a bundle with the same tag, previously pulled
	// If so, replace it, as it is most likely out-of-date per this publish
	return p.refreshCachedBundle(bundleRef)
}

// extractBundle extracts a bundle using the provided opts and returns the extracted bundle
func (p *Porter) extractBundle(tmpDir, source string) (cnab.BundleReference, error) {
	if p.Debug {
		fmt.Fprintf(p.Err, "Extracting bundle from archive %s...\n", source)
	}

	l := loader.NewLoader()
	imp := packager.NewImporter(source, tmpDir, l)
	err := imp.Import()
	if err != nil {
<<<<<<< HEAD
		return cnab.ExtendedBundle{}, fmt.Errorf("failed to extract bundle from archive %s: %w", source, err)
=======
		return cnab.BundleReference{}, errors.Wrapf(err, "failed to extract bundle from archive %s", source)
>>>>>>> 1a797b65
	}

	bun, err := l.Load(filepath.Join(tmpDir, strings.TrimSuffix(filepath.Base(source), ".tgz"), "bundle.json"))
	if err != nil {
<<<<<<< HEAD
		return cnab.ExtendedBundle{}, fmt.Errorf("failed to load bundle from archive %s: %w", source, err)
=======
		return cnab.BundleReference{}, errors.Wrapf(err, "failed to load bundle from archive %s", source)
	}
	data, err := p.FileSystem.ReadFile(filepath.Join(tmpDir, strings.TrimSuffix(filepath.Base(source), ".tgz"), "relocation-mapping.json"))
	if err != nil {
		return cnab.BundleReference{}, errors.Wrapf(err, "failed to load relocation-mapping.json from archive %s", source)
	}
	var reloMap relocation.ImageRelocationMap
	err = json.Unmarshal(data, &reloMap)
	if err != nil {
		return cnab.BundleReference{}, errors.Wrapf(err, "failed to parse relocation-mapping.json from archive %s", source)
>>>>>>> 1a797b65
	}

	return cnab.BundleReference{Definition: cnab.ExtendedBundle{Bundle: *bun}, RelocationMap: reloMap}, nil
}

// pushUpdatedImage uses the provided layout to find the provided origImg,
// gathers the pre-existing digest and then pushes this digest using the newImgName
func pushUpdatedImage(layout registry.Layout, origImg string, newImgName image.Name) (image.Digest, error) {
	origImgName, err := image.NewName(origImg)
	if err != nil {
		return image.EmptyDigest, fmt.Errorf("unable to parse image %q into domain/path components: %w", origImg, err)
	}

	digest, err := layout.Find(origImgName)
	if err != nil {
		return image.EmptyDigest, fmt.Errorf("unable to find image %s in archived OCI Layout: %w", origImgName.String(), err)
	}

	err = layout.Push(digest, newImgName)
	if err != nil {
		return image.EmptyDigest, fmt.Errorf("unable to push image %s: %w", newImgName.String(), err)
	}

	return digest, nil
}

// updateBundleWithNewImage updates a bundle with a new image (with digest) at the provided index
func (p *Porter) updateBundleWithNewImage(bun cnab.ExtendedBundle, newImg image.Name, digest image.Digest, index interface{}) error {
	taggedImage, err := p.rewriteImageWithDigest(newImg.String(), digest.String())
	if err != nil {
		return fmt.Errorf("unable to update image reference for %s: %w", newImg.String(), err)
	}

	// update bundle with new image
	switch v := index.(type) {
	case int: // invocation images is a slice, indexed by an integer
		i := index.(int)
		origImg := bun.InvocationImages[i]
		updatedImg := origImg.DeepCopy()
		updatedImg.Image = taggedImage
		updatedImg.Digest = digest.String()
		bun.InvocationImages[i] = *updatedImg
	case string: // images is a map, indexed by a string
		i := index.(string)
		origImg := bun.Images[i]
		updatedImg := origImg.DeepCopy()
		updatedImg.Image = taggedImage
		updatedImg.Digest = digest.String()
		bun.Images[i] = *updatedImg
	default:
		return fmt.Errorf("unknown image index type: %v", v)
	}

	return nil
}

// getNewImageNameFromBundleReference derives a new image.Name object from the provided original
// image (string) using the provided bundleTag to clean registry/org/etc.
func getNewImageNameFromBundleReference(origImg, bundleTag string) (image.Name, error) {
	origName, err := image.NewName(origImg)
	if err != nil {
		return image.EmptyName, fmt.Errorf("unable to parse image %q into domain/path components: %w", origImg, err)
	}

	bundleName, err := image.NewName(bundleTag)
	if err != nil {
		return image.EmptyName, fmt.Errorf("unable to parse bundle tag %q into domain/path components: %w", bundleTag, err)
	}

	// Use the original image name with the bundle location to generate a randomized tag
	source := path.Join(path.Dir(bundleName.Name()), origName.Name()) + ":" + bundleName.Tag()
	nameHash := md5.Sum([]byte(source))
	imgTag := hex.EncodeToString(nameHash[:])

	// place the new image under the same repo as the bundle
	imgName := bundleName.Name()
	newImgName, err := image.NewName(imgName)
	if err != nil {
		return image.EmptyName, fmt.Errorf("unable to parse bundle %q into domain/path components: %w", bundleName.Name(), err)
	}

	return newImgName.WithTag(imgTag)
}

func (p *Porter) rewriteBundleWithInvocationImageDigest(ctx context.Context, m *manifest.Manifest, digest digest.Digest) (cnab.ExtendedBundle, error) {
	taggedImage, err := p.rewriteImageWithDigest(m.Image, digest.String())
	if err != nil {
		return cnab.ExtendedBundle{}, fmt.Errorf("unable to update invocation image reference: %w", err)
	}
	m.Image = taggedImage

	fmt.Fprintln(p.Out, "\nRewriting CNAB bundle.json...")
	err = p.buildBundle(ctx, m, digest)
	if err != nil {
		return cnab.ExtendedBundle{}, fmt.Errorf("unable to rewrite CNAB bundle.json with updated invocation image digest: %w", err)
	}

	bun, err := cnab.LoadBundle(p.Context, build.LOCAL_BUNDLE)
	if err != nil {
		return cnab.ExtendedBundle{}, fmt.Errorf("unable to load CNAB bundle: %w", err)
	}

	return bun, nil
}

func (p *Porter) rewriteImageWithDigest(InvocationImage string, imgDigest string) (string, error) {
	ref, err := cnab.ParseOCIReference(InvocationImage)
	if err != nil {
		return "", fmt.Errorf("unable to parse docker image: %s", err)
	}
	digestedRef, err := ref.WithDigest(digest.Digest(imgDigest))
	if err != nil {
		return "", err
	}
	return digestedRef.String(), nil
}

// refreshCachedBundle will store a bundle anew, if a bundle with the same tag is found in the cache
func (p *Porter) refreshCachedBundle(bundleRef cnab.BundleReference) error {
	if _, found, _ := p.Cache.FindBundle(bundleRef.Reference); found {
		_, err := p.Cache.StoreBundle(bundleRef)
		if err != nil {
			fmt.Fprintf(p.Err, "warning: unable to update cache for bundle %s: %s\n", bundleRef.Reference, err)
		}
	}
	return nil
}<|MERGE_RESOLUTION|>--- conflicted
+++ resolved
@@ -4,11 +4,8 @@
 	"context"
 	"crypto/md5"
 	"encoding/hex"
-<<<<<<< HEAD
+	"encoding/json"
 	"errors"
-=======
-	"encoding/json"
->>>>>>> 1a797b65
 	"fmt"
 	"path"
 	"path/filepath"
@@ -299,29 +296,21 @@
 	imp := packager.NewImporter(source, tmpDir, l)
 	err := imp.Import()
 	if err != nil {
-<<<<<<< HEAD
-		return cnab.ExtendedBundle{}, fmt.Errorf("failed to extract bundle from archive %s: %w", source, err)
-=======
-		return cnab.BundleReference{}, errors.Wrapf(err, "failed to extract bundle from archive %s", source)
->>>>>>> 1a797b65
+		return cnab.BundleReference{}, fmt.Errorf("failed to extract bundle from archive %s: %w", source, err)
 	}
 
 	bun, err := l.Load(filepath.Join(tmpDir, strings.TrimSuffix(filepath.Base(source), ".tgz"), "bundle.json"))
 	if err != nil {
-<<<<<<< HEAD
-		return cnab.ExtendedBundle{}, fmt.Errorf("failed to load bundle from archive %s: %w", source, err)
-=======
-		return cnab.BundleReference{}, errors.Wrapf(err, "failed to load bundle from archive %s", source)
+		return cnab.BundleReference{}, fmt.Errorf("failed to load bundle from archive %s: %w", source, err)
 	}
 	data, err := p.FileSystem.ReadFile(filepath.Join(tmpDir, strings.TrimSuffix(filepath.Base(source), ".tgz"), "relocation-mapping.json"))
 	if err != nil {
-		return cnab.BundleReference{}, errors.Wrapf(err, "failed to load relocation-mapping.json from archive %s", source)
+		return cnab.BundleReference{}, fmt.Errorf("failed to load relocation-mapping.json from archive %s: %w", source, err)
 	}
 	var reloMap relocation.ImageRelocationMap
 	err = json.Unmarshal(data, &reloMap)
 	if err != nil {
-		return cnab.BundleReference{}, errors.Wrapf(err, "failed to parse relocation-mapping.json from archive %s", source)
->>>>>>> 1a797b65
+		return cnab.BundleReference{}, fmt.Errorf("failed to parse relocation-mapping.json from archive %s: %w", source, err)
 	}
 
 	return cnab.BundleReference{Definition: cnab.ExtendedBundle{Bundle: *bun}, RelocationMap: reloMap}, nil
