--- conflicted
+++ resolved
@@ -223,11 +223,7 @@
 			return log.Errorf("error calculation temporary image tag: %w", err)
 		}
 		log.Debugf("Signing bundle image %s.", inImage.String())
-<<<<<<< HEAD
 		err = p.signImage(ctx, inImage)
-=======
-		err = p.Signer.Sign(context.Background(), inImage.String())
->>>>>>> b3d14ec8
 		if err != nil {
 			return log.Errorf("error signing bundle image: %w", err)
 		}
