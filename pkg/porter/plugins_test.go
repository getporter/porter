--- conflicted
+++ resolved
@@ -4,14 +4,9 @@
 	"testing"
 
 	"get.porter.sh/porter/pkg/config"
-<<<<<<< HEAD
-	"get.porter.sh/porter/pkg/instance-storage/claimstore"
-	"get.porter.sh/porter/pkg/instance-storage/filesystem"
 	"get.porter.sh/porter/pkg/printer"
-=======
 	"get.porter.sh/porter/pkg/storage/crudstore"
 	"get.porter.sh/porter/pkg/storage/filesystem"
->>>>>>> f9218631
 	"github.com/stretchr/testify/assert"
 	"github.com/stretchr/testify/require"
 )
@@ -61,11 +56,11 @@
 
 		require.Nil(t, err)
 		expected := `Name      Type               Implementation   Version   Author
-plugin1   instance-storage   blob             v1.0      Deis Labs
-plugin1   instance-storage   mongo            v1.0      Deis Labs
-plugin2   instance-storage   blob             v1.0      Deis Labs
-plugin2   instance-storage   mongo            v1.0      Deis Labs
-unknown   N/A                N/A              v1.0      Deis Labs
+plugin1   instance-storage   blob             v1.0      Porter Authors
+plugin1   instance-storage   mongo            v1.0      Porter Authors
+plugin2   instance-storage   blob             v1.0      Porter Authors
+plugin2   instance-storage   mongo            v1.0      Porter Authors
+unknown   N/A                N/A              v1.0      Porter Authors
 `
 		actual := p.TestConfig.TestContext.GetOutput()
 		assert.Equal(t, expected, actual)
@@ -91,7 +86,7 @@
   versioninfo:
     version: v1.0
     commit: abc123
-    author: Deis Labs
+    author: Porter Authors
 - name: plugin2
   clientpath: /home/porter/.porter/plugins/plugin2
   implementations:
@@ -102,14 +97,14 @@
   versioninfo:
     version: v1.0
     commit: abc123
-    author: Deis Labs
+    author: Porter Authors
 - name: unknown
   clientpath: /home/porter/.porter/plugins/unknown
   implementations: []
   versioninfo:
     version: v1.0
     commit: abc123
-    author: Deis Labs
+    author: Porter Authors
 
 `
 		actual := p.TestConfig.TestContext.GetOutput()
