//go:generate packr2

package porter

import (
	buildprovider "get.porter.sh/porter/pkg/build/provider"
	"get.porter.sh/porter/pkg/cache"
	"get.porter.sh/porter/pkg/claims"
	cnabtooci "get.porter.sh/porter/pkg/cnab/cnab-to-oci"
	cnabprovider "get.porter.sh/porter/pkg/cnab/provider"
	"get.porter.sh/porter/pkg/config"
	"get.porter.sh/porter/pkg/credentials"
	"get.porter.sh/porter/pkg/manifest"
	"get.porter.sh/porter/pkg/mixin"
	mixinprovider "get.porter.sh/porter/pkg/mixin/provider"
<<<<<<< HEAD
	"get.porter.sh/porter/pkg/plugins"
=======
	"get.porter.sh/porter/pkg/storage/pluginstore"
>>>>>>> f9218631
	"get.porter.sh/porter/pkg/templates"
)

// Porter is the logic behind the porter client.
type Porter struct {
	*config.Config

<<<<<<< HEAD
	Cache           cache.BundleCache
	InstanceStorage instancestorage.StorageProvider
	Registry        Registry
	Templates       *templates.Templates
	Builder         BuildProvider
	Manifest        *manifest.Manifest
	Mixins          mixin.MixinProvider
	Plugins         plugins.PluginProvider
	CNAB            CNABProvider
=======
	Cache       cache.BundleCache
	Credentials credentials.CredentialProvider
	Claims      claims.ClaimProvider
	Registry    Registry
	Templates   *templates.Templates
	Builder     BuildProvider
	Manifest    *manifest.Manifest
	Mixins      mixin.MixinProvider
	CNAB        CNABProvider
>>>>>>> f9218631
}

// New porter client, initialized with useful defaults.
func New() *Porter {
	c := config.New()
	cache := cache.New(c)
	storagePlugin := pluginstore.NewStore(c)
	claimStorage := claims.NewClaimStorage(c, storagePlugin)
	credStorage := credentials.NewCredentialStorage(c, storagePlugin)
	return &Porter{
<<<<<<< HEAD
		Config:          c,
		Cache:           cache,
		InstanceStorage: instanceStorage,
		Registry:        cnabtooci.NewRegistry(c.Context),
		Templates:       templates.NewTemplates(),
		Builder:         buildprovider.NewDockerBuilder(c.Context),
		Mixins:          mixinprovider.NewFileSystem(c),
		Plugins:         plugins.NewFileSystem(c),
		CNAB:            cnabprovider.NewRuntime(c, instanceStorage),
=======
		Config:      c,
		Cache:       cache,
		Claims:      claimStorage,
		Credentials: credStorage,
		Registry:    cnabtooci.NewRegistry(c.Context),
		Templates:   templates.NewTemplates(),
		Builder:     buildprovider.NewDockerBuilder(c.Context),
		Mixins:      mixinprovider.NewFileSystem(c),
		CNAB:        cnabprovider.NewRuntime(c, claimStorage, credStorage),
>>>>>>> f9218631
	}
}

func (p *Porter) LoadManifest() error {
	return p.LoadManifestFrom(config.Name)
}

func (p *Porter) LoadManifestFrom(file string) error {
	m, err := manifest.LoadManifestFrom(p.Context, file)
	if err != nil {
		return err
	}
	p.Manifest = m
	return nil
}<|MERGE_RESOLUTION|>--- conflicted
+++ resolved
@@ -13,11 +13,8 @@
 	"get.porter.sh/porter/pkg/manifest"
 	"get.porter.sh/porter/pkg/mixin"
 	mixinprovider "get.porter.sh/porter/pkg/mixin/provider"
-<<<<<<< HEAD
 	"get.porter.sh/porter/pkg/plugins"
-=======
 	"get.porter.sh/porter/pkg/storage/pluginstore"
->>>>>>> f9218631
 	"get.porter.sh/porter/pkg/templates"
 )
 
@@ -25,17 +22,6 @@
 type Porter struct {
 	*config.Config
 
-<<<<<<< HEAD
-	Cache           cache.BundleCache
-	InstanceStorage instancestorage.StorageProvider
-	Registry        Registry
-	Templates       *templates.Templates
-	Builder         BuildProvider
-	Manifest        *manifest.Manifest
-	Mixins          mixin.MixinProvider
-	Plugins         plugins.PluginProvider
-	CNAB            CNABProvider
-=======
 	Cache       cache.BundleCache
 	Credentials credentials.CredentialProvider
 	Claims      claims.ClaimProvider
@@ -44,8 +30,8 @@
 	Builder     BuildProvider
 	Manifest    *manifest.Manifest
 	Mixins      mixin.MixinProvider
+	Plugins     plugins.PluginProvider
 	CNAB        CNABProvider
->>>>>>> f9218631
 }
 
 // New porter client, initialized with useful defaults.
@@ -56,17 +42,6 @@
 	claimStorage := claims.NewClaimStorage(c, storagePlugin)
 	credStorage := credentials.NewCredentialStorage(c, storagePlugin)
 	return &Porter{
-<<<<<<< HEAD
-		Config:          c,
-		Cache:           cache,
-		InstanceStorage: instanceStorage,
-		Registry:        cnabtooci.NewRegistry(c.Context),
-		Templates:       templates.NewTemplates(),
-		Builder:         buildprovider.NewDockerBuilder(c.Context),
-		Mixins:          mixinprovider.NewFileSystem(c),
-		Plugins:         plugins.NewFileSystem(c),
-		CNAB:            cnabprovider.NewRuntime(c, instanceStorage),
-=======
 		Config:      c,
 		Cache:       cache,
 		Claims:      claimStorage,
@@ -75,8 +50,8 @@
 		Templates:   templates.NewTemplates(),
 		Builder:     buildprovider.NewDockerBuilder(c.Context),
 		Mixins:      mixinprovider.NewFileSystem(c),
+		Plugins:     plugins.NewFileSystem(c),
 		CNAB:        cnabprovider.NewRuntime(c, claimStorage, credStorage),
->>>>>>> f9218631
 	}
 }
 
