package porter

import (
	"io/ioutil"
	"os"
	"os/exec"
	"path/filepath"
	"strings"
	"testing"

	"get.porter.sh/porter/pkg/cache"
	"get.porter.sh/porter/pkg/claims"
	cnabprovider "get.porter.sh/porter/pkg/cnab/provider"
	"get.porter.sh/porter/pkg/config"
	"get.porter.sh/porter/pkg/credentials"
	"get.porter.sh/porter/pkg/manifest"
	"get.porter.sh/porter/pkg/mixin"
	"get.porter.sh/porter/pkg/parameters"
	"get.porter.sh/porter/pkg/plugins"
	"get.porter.sh/porter/pkg/secrets"
	cnabcreds "github.com/cnabio/cnab-go/credentials"
	"github.com/cnabio/cnab-go/secrets/host"
	"github.com/stretchr/testify/require"
	"gopkg.in/yaml.v2"
)

type TestPorter struct {
	*Porter
	TestConfig      *config.TestConfig
	TestCredentials *credentials.TestCredentialProvider
	TestParameters  *parameters.TestParameterProvider
	TestCache       *cache.TestCache

	// original directory where the test was being executed
	TestDir string

	// directory where the integration test is being executed
	BundleDir string
}

// NewTestPorter initializes a porter test client, with the output buffered, and an in-memory file system.
func NewTestPorter(t *testing.T) *TestPorter {
	tc := config.NewTestConfig(t)
	testCredentials := credentials.NewTestCredentialProvider(t, tc)
	testParameters := parameters.NewTestParameterProvider(t, tc)
	testCache := cache.NewTestCache(cache.New(tc.Config))
	testClaims := claims.NewTestClaimProvider()

	p := New()
	p.Config = tc.Config
	p.Mixins = mixin.NewTestMixinProvider()
	p.Plugins = plugins.NewTestPluginProvider()
	p.Cache = testCache
	p.Builder = NewTestBuildProvider()
	p.Claims = &testClaims
	p.Credentials = testCredentials
<<<<<<< HEAD
	p.CNAB = cnabprovider.NewTestRuntimeWithConfig(tc, &testClaims, testCredentials, testParameters)
=======
	p.Parameters = testParameters
	p.CNAB = cnabprovider.NewTestRuntimeWithConfig(tc, testClaims, testCredentials, testParameters)
>>>>>>> e644d009

	return &TestPorter{
		Porter:          p,
		TestConfig:      tc,
		TestCredentials: &testCredentials,
		TestParameters:  &testParameters,
		TestCache:       testCache,
	}
}

func (p *TestPorter) SetupIntegrationTest() {
	t := p.TestConfig.TestContext.T

	// Undo changes above to make a unit test friendly Porter, so we hit the host
	p.Porter = NewWithConfig(p.Config)
	p.NewCommand = exec.Command
	p.TestCredentials.SecretsStore = secrets.NewSecretStore(&host.SecretStore{})

	homeDir := p.TestConfig.TestContext.UseFilesystem()
	p.TestConfig.SetupIntegrationTest(homeDir)
	bundleDir := p.CreateBundleDir()

	p.TestDir, _ = os.Getwd()
	err := os.Chdir(bundleDir)
	require.NoError(t, err)

	// Copy test credentials into porter home, with KUBECONFIG replaced properly
	kubeconfig := os.Getenv("KUBECONFIG")
	if kubeconfig == "" {
		home := os.Getenv("HOME")
		kubeconfig = filepath.Join(home, ".kube/config")
	}
	ciCredsPath := filepath.Join(p.TestDir, "../build/testdata/credentials/ci.json")
	ciCredsB, err := p.FileSystem.ReadFile(ciCredsPath)
	require.NoError(t, err, "could not read test credentials %s", ciCredsPath)
	// update the kubeconfig reference in the credentials to match what's on people's dev machine
	ciCredsB = []byte(strings.Replace(string(ciCredsB), "KUBECONFIGPATH", kubeconfig, -1))
	var testCreds cnabcreds.CredentialSet
	err = yaml.Unmarshal(ciCredsB, &testCreds)
	require.NoError(t, err, "could not unmarshal test credentials %s", ciCredsPath)
	err = p.Credentials.Save(testCreds)
	require.NoError(t, err, "could not save test credentials")
}

func (p *TestPorter) CreateBundleDir() string {
	bundleDir, err := ioutil.TempDir("", "bundle")
	require.NoError(p.T(), err)

	p.BundleDir = bundleDir
	p.TestConfig.TestContext.AddCleanupDir(p.BundleDir)

	return bundleDir
}

func (p *TestPorter) T() *testing.T {
	return p.TestConfig.TestContext.T
}

func (p *TestPorter) CleanupIntegrationTest() {
	os.Unsetenv(config.EnvHOME)

	p.TestConfig.TestContext.Cleanup()

	os.Chdir(p.TestDir)
}

type TestBuildProvider struct{}

func NewTestBuildProvider() *TestBuildProvider {
	return &TestBuildProvider{}
}
func (t *TestBuildProvider) BuildInvocationImage(manifest *manifest.Manifest) error {
	return nil
}<|MERGE_RESOLUTION|>--- conflicted
+++ resolved
@@ -54,12 +54,8 @@
 	p.Builder = NewTestBuildProvider()
 	p.Claims = &testClaims
 	p.Credentials = testCredentials
-<<<<<<< HEAD
+	p.Parameters = testParameters
 	p.CNAB = cnabprovider.NewTestRuntimeWithConfig(tc, &testClaims, testCredentials, testParameters)
-=======
-	p.Parameters = testParameters
-	p.CNAB = cnabprovider.NewTestRuntimeWithConfig(tc, testClaims, testCredentials, testParameters)
->>>>>>> e644d009
 
 	return &TestPorter{
 		Porter:          p,
