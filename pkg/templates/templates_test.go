package templates

import (
	"fmt"
	"io/ioutil"
	"testing"

	"get.porter.sh/porter/pkg/config"
	"get.porter.sh/porter/pkg/experimental"
	"get.porter.sh/porter/pkg/test"
	"github.com/stretchr/testify/assert"
	"github.com/stretchr/testify/require"
)

func TestTemplates_GetManifest(t *testing.T) {
	c := config.NewTestConfig(t)
	tmpl := NewTemplates(c.Config)

	gotTmpl, err := tmpl.GetManifest()
	require.NoError(t, err)

	wantTmpl, _ := ioutil.ReadFile("./templates/create/porter.yaml")
	assert.Equal(t, string(wantTmpl), string(gotTmpl))
}

func TestTemplates_GetRunScript(t *testing.T) {
	c := config.NewTestConfig(t)
	tmpl := NewTemplates(c.Config)

	gotTmpl, err := tmpl.GetRunScript()
	require.NoError(t, err)

	wantTmpl, _ := ioutil.ReadFile("./templates/build/cnab/app/run")
	assert.Equal(t, wantTmpl, gotTmpl)
}

func TestTemplates_GetDockerfile(t *testing.T) {
	testcases := []string{"buildkit", "docker"}
	for _, driver := range testcases {
		c := config.NewTestConfig(t)
		c.Data.BuildDriver = driver
		c.SetExperimentalFlags(experimental.FlagBuildDrivers)
		tmpl := NewTemplates(c.Config)

		gotTmpl, err := tmpl.GetDockerfile()
		require.NoError(t, err)

		test.CompareGoldenFile(t, fmt.Sprintf("./templates/build/%s.Dockerfile", driver), string(gotTmpl))
	}
<<<<<<< HEAD
}

func TestTemplates_GetCredentialSetJSON(t *testing.T) {
	c := config.NewTestConfig(t)
	tmpl := NewTemplates(c.Config)

	gotTmpl, err := tmpl.GetCredentialSetJSON()
	require.NoError(t, err)

	wantTmpl, err := ioutil.ReadFile("./templates/credentials/create/credential-set.schema.json")
	require.NoError(t, err)
	assert.Equal(t, wantTmpl, gotTmpl)
}

func TestTemplates_GetCredentialSetYAML(t *testing.T) {
	c := config.NewTestConfig(t)
	tmpl := NewTemplates(c.Config)

	gotTmpl, err := tmpl.GetCredentialSetYAML()
	require.NoError(t, err)

	wantTmpl, err := ioutil.ReadFile("./templates/credentials/create/credential-set.yaml")
	require.NoError(t, err)
	assert.Equal(t, wantTmpl, gotTmpl)
=======

	t.Run("experimental flag required to use buildkit", func(t *testing.T) {
		// Should use the docker template because the experimental feature isn't set
		c := config.NewTestConfig(t)
		c.Data.BuildDriver = "buildkit"
		tmpl := NewTemplates(c.Config)

		gotTmpl, err := tmpl.GetDockerfile()
		require.NoError(t, err)

		test.CompareGoldenFile(t, "./templates/build/docker.Dockerfile", string(gotTmpl))
	})
>>>>>>> 79ee7c35
}<|MERGE_RESOLUTION|>--- conflicted
+++ resolved
@@ -47,7 +47,18 @@
 
 		test.CompareGoldenFile(t, fmt.Sprintf("./templates/build/%s.Dockerfile", driver), string(gotTmpl))
 	}
-<<<<<<< HEAD
+
+	t.Run("experimental flag required to use buildkit", func(t *testing.T) {
+		// Should use the docker template because the experimental feature isn't set
+		c := config.NewTestConfig(t)
+		c.Data.BuildDriver = "buildkit"
+		tmpl := NewTemplates(c.Config)
+
+		gotTmpl, err := tmpl.GetDockerfile()
+		require.NoError(t, err)
+
+		test.CompareGoldenFile(t, "./templates/build/docker.Dockerfile", string(gotTmpl))
+	})
 }
 
 func TestTemplates_GetCredentialSetJSON(t *testing.T) {
@@ -72,18 +83,4 @@
 	wantTmpl, err := ioutil.ReadFile("./templates/credentials/create/credential-set.yaml")
 	require.NoError(t, err)
 	assert.Equal(t, wantTmpl, gotTmpl)
-=======
-
-	t.Run("experimental flag required to use buildkit", func(t *testing.T) {
-		// Should use the docker template because the experimental feature isn't set
-		c := config.NewTestConfig(t)
-		c.Data.BuildDriver = "buildkit"
-		tmpl := NewTemplates(c.Config)
-
-		gotTmpl, err := tmpl.GetDockerfile()
-		require.NoError(t, err)
-
-		test.CompareGoldenFile(t, "./templates/build/docker.Dockerfile", string(gotTmpl))
-	})
->>>>>>> 79ee7c35
 }