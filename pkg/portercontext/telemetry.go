package portercontext

import (
	"context"
	"crypto/tls"
	"crypto/x509"
	"fmt"
	"os"
	"path/filepath"
	"time"

	"get.porter.sh/porter/pkg"
	"get.porter.sh/porter/pkg/tracing"
	"github.com/pkg/errors"
	"go.opentelemetry.io/otel"
	"go.opentelemetry.io/otel/exporters/otlp/otlptrace"
	"go.opentelemetry.io/otel/exporters/otlp/otlptrace/otlptracegrpc"
	"go.opentelemetry.io/otel/exporters/otlp/otlptrace/otlptracehttp"
	"go.opentelemetry.io/otel/exporters/stdout/stdouttrace"
	"go.opentelemetry.io/otel/propagation"
	"go.opentelemetry.io/otel/sdk/resource"
	sdktrace "go.opentelemetry.io/otel/sdk/trace"
	semconv "go.opentelemetry.io/otel/semconv/v1.4.0"
	"go.opentelemetry.io/otel/trace"
	"go.uber.org/zap"
	"google.golang.org/grpc"
	"google.golang.org/grpc/credentials"
)

func (c *Context) configureTelemetry(ctx context.Context, cfg LogConfiguration, logger *zap.Logger) error {
	if cfg.TelemetryServiceName == "" {
		cfg.TelemetryServiceName = "porter"
	}

	c.tracer = createNoopTracer()

	tracer, err := c.createTracer(ctx, cfg, logger)
	if err != nil {
		return err
	}

	// Only assign the tracer if one was configured (i.e. not noop)
	if !tracer.IsNoOp {
		c.tracer = tracer
		c.tracerInitalized = true
	}
	return nil
}

func createNoopTracer() tracing.Tracer {
	tracer := trace.NewNoopTracerProvider().Tracer("noop")
	cleanup := func(_ context.Context) error { return nil }
	t := tracing.NewTracer(tracer, cleanup)
	t.IsNoOp = true
	return t
}

func (c *Context) createTracer(ctx context.Context, cfg LogConfiguration, logger *zap.Logger) (tracing.Tracer, error) {
	client, err := c.createTraceClient(c.logCfg)
	if err != nil {
		return tracing.Tracer{}, err
	}
	if client == nil {
		logger.Debug("telemetry disabled")
		return createNoopTracer(), nil
	}

	createTraceCtx, cancel := context.WithTimeout(ctx, time.Second)
	defer cancel()
<<<<<<< HEAD
	exporter, err := otlptrace.New(createTraceCtx, client)
	if err != nil {
		return tracing.Tracer{}, err
=======

	var exporter sdktrace.SpanExporter
	if cfg.TelemetryRedirectToFile {
		// Instead of sending trace data to a collector
		// save them to a file so that we can test our traces
		testTracePath := filepath.Join(cfg.TelemetryDirectory, c.buildLogFileName())
		logger.Debug(fmt.Sprintf("redirecting open telemetry trace data to a file: %s", testTracePath))

		tracesDir := filepath.Dir(testTracePath)
		if err = c.FileSystem.MkdirAll(tracesDir, pkg.FileModeDirectory); err != nil {
			return tracing.Tracer{}, fmt.Errorf("could not create traces directory at  %s: %w", tracesDir, err)
		}

		f, err := c.FileSystem.OpenFile(testTracePath, os.O_CREATE|os.O_APPEND|os.O_WRONLY, pkg.FileModeWritable)
		if err != nil {
			return tracing.Tracer{}, fmt.Errorf("could not create test traces file at  %s: %w", testTracePath, err)
		}
		c.traceFile = f
		exporter, err = stdouttrace.New(stdouttrace.WithWriter(f))
		if err != nil {
			return tracing.Tracer{}, fmt.Errorf("error creating a file trace exporter: %w", err)
		}
	} else {
		exporter, err = otlptrace.New(ctx, client)
		if err != nil {
			return tracing.Tracer{}, fmt.Errorf("error creating an open telemetry trace exporter: %w", err)
		}
>>>>>>> 13274741
	}

	serviceVersion := pkg.Version
	if serviceVersion == "" {
		serviceVersion = "dev"
	}
	r := resource.NewWithAttributes(
		semconv.SchemaURL,
		semconv.ServiceNameKey.String(cfg.TelemetryServiceName),
		semconv.ServiceVersionKey.String(serviceVersion),
	)

	provider := sdktrace.NewTracerProvider(
		sdktrace.WithBatcher(exporter),
		sdktrace.WithResource(r),
	)
	otel.SetTextMapPropagator(propagation.NewCompositeTextMapPropagator(propagation.TraceContext{}, propagation.Baggage{}))

	tracer := provider.Tracer("") // empty tracer name defaults to the underlying trace implementor
	cleanup := func(ctx context.Context) error {
		return provider.Shutdown(ctx)
	}
	return tracing.NewTracer(tracer, cleanup), nil
}

// createTraceClient from the Porter configuration
// See https://github.com/open-telemetry/opentelemetry-go/tree/main/exporters/otlp/otlptrace
func (c *Context) createTraceClient(cfg LogConfiguration) (otlptrace.Client, error) {
	if !cfg.TelemetryEnabled {
		return nil, nil
	}

	switch cfg.TelemetryProtocol {
	case "grpc":
		opts := []otlptracegrpc.Option{otlptracegrpc.WithDialOption(grpc.WithBlock())}
		if cfg.TelemetryEndpoint != "" {
			opts = append(opts, otlptracegrpc.WithEndpoint(cfg.TelemetryEndpoint))
		}
		if cfg.TelemetryInsecure {
			opts = append(opts, otlptracegrpc.WithInsecure())
		}
		if cfg.TelemetryCertificate != "" {
			creds, err := credentials.NewClientTLSFromFile(cfg.TelemetryCertificate, "")
			if err != nil {
				return nil, errors.Wrapf(err, "invalid telemetry certificate in %s", cfg.TelemetryCertificate)
			}
			opts = append(opts, otlptracegrpc.WithTLSCredentials(creds))
		}
		if cfg.TelemetryTimeout != "" {
			timeout, err := time.ParseDuration(cfg.TelemetryTimeout)
			if err != nil {
				return nil, errors.Wrapf(err, "invalid telemetry timeout %s", cfg.TelemetryTimeout)
			}
			opts = append(opts, otlptracegrpc.WithTimeout(timeout))
		}
		if cfg.TelemetryCompression != "" {
			opts = append(opts, otlptracegrpc.WithCompressor(cfg.TelemetryCompression))
		}
		if len(cfg.TelemetryHeaders) > 0 {
			opts = append(opts, otlptracegrpc.WithHeaders(cfg.TelemetryHeaders))
		}
		return otlptracegrpc.NewClient(opts...), nil
	case "http/protobuf", "":
		var opts []otlptracehttp.Option
		if cfg.TelemetryEndpoint != "" {
			opts = append(opts, otlptracehttp.WithEndpoint(cfg.TelemetryEndpoint))
		}
		if cfg.TelemetryInsecure {
			opts = append(opts, otlptracehttp.WithInsecure())
		}
		if cfg.TelemetryCertificate != "" {
			certB, err := c.FileSystem.ReadFile(cfg.TelemetryCertificate)
			if err != nil {
				return nil, errors.Wrapf(err, "invalid telemetry certificate in %s", cfg.TelemetryCertificate)
			}
			cp := x509.NewCertPool()
			if ok := cp.AppendCertsFromPEM(certB); !ok {
				return nil, errors.Errorf("could not use certificate in %s", cfg.TelemetryCertificate)
			}
			opts = append(opts, otlptracehttp.WithTLSClientConfig(&tls.Config{RootCAs: cp}))
		}
		if cfg.TelemetryTimeout != "" {
			timeout, err := time.ParseDuration(cfg.TelemetryTimeout)
			if err != nil {
				return nil, errors.Wrapf(err, "invalid telemetry timeout %s. Supported values are durations such as 30s or 1m.", cfg.TelemetryTimeout)
			}
			opts = append(opts, otlptracehttp.WithTimeout(timeout))
		}
		if cfg.TelemetryCompression != "" {
			var compression otlptracehttp.Compression
			switch cfg.TelemetryCompression {
			case "gzip":
				compression = otlptracehttp.GzipCompression
			default:
				compression = otlptracehttp.NoCompression
			}
			opts = append(opts, otlptracehttp.WithCompression(compression))
		}
		if len(cfg.TelemetryHeaders) > 0 {
			opts = append(opts, otlptracehttp.WithHeaders(cfg.TelemetryHeaders))
		}
		return otlptracehttp.NewClient(opts...), nil
	default:
		return nil, errors.Errorf("invalid OTEL_EXPORTER_OTLP_PROTOCOL value %s. Only grpc and http/protobuf are supported", cfg.TelemetryProtocol)
	}
}<|MERGE_RESOLUTION|>--- conflicted
+++ resolved
@@ -65,14 +65,6 @@
 		return createNoopTracer(), nil
 	}
 
-	createTraceCtx, cancel := context.WithTimeout(ctx, time.Second)
-	defer cancel()
-<<<<<<< HEAD
-	exporter, err := otlptrace.New(createTraceCtx, client)
-	if err != nil {
-		return tracing.Tracer{}, err
-=======
-
 	var exporter sdktrace.SpanExporter
 	if cfg.TelemetryRedirectToFile {
 		// Instead of sending trace data to a collector
@@ -95,11 +87,12 @@
 			return tracing.Tracer{}, fmt.Errorf("error creating a file trace exporter: %w", err)
 		}
 	} else {
-		exporter, err = otlptrace.New(ctx, client)
+		createTraceCtx, cancel := context.WithTimeout(ctx, time.Second)
+		defer cancel()
+		exporter, err = otlptrace.New(createTraceCtx, client)
 		if err != nil {
 			return tracing.Tracer{}, fmt.Errorf("error creating an open telemetry trace exporter: %w", err)
 		}
->>>>>>> 13274741
 	}
 
 	serviceVersion := pkg.Version
