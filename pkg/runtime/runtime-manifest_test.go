--- conflicted
+++ resolved
@@ -400,21 +400,12 @@
 	cxt := context.NewTestContext(t)
 
 	m := &manifest.Manifest{
-<<<<<<< HEAD
-=======
-
->>>>>>> abee72f4
+
 		Dependencies: []manifest.Dependency{
 			{
 				Name: "mysql",
 				Tag:  "getporter/porter-mysql",
-<<<<<<< HEAD
-		Dependencies: map[string]manifest.Dependency{
-			"mysql": {
-				Tag: "getporter/mysql",
-=======
-
->>>>>>> abee72f4
+
 			},
 		},
 		TemplateVariables: []string{
