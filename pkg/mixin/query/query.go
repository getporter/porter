--- conflicted
+++ resolved
@@ -65,11 +65,7 @@
 		gerr.Go(func() error {
 			// Copy the existing context and tweak to pipe the output differently
 			mixinStdout := &bytes.Buffer{}
-<<<<<<< HEAD
-			var mixinContext portercontext.Context = *q.Context
-=======
 			mixinContext := *q.Context
->>>>>>> ddefcea1
 			mixinContext.Out = mixinStdout // mixin stdout -> mixin response
 
 			if q.LogMixinErrors {
