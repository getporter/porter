--- conflicted
+++ resolved
@@ -55,20 +55,12 @@
 	return s.Documents
 }
 
-<<<<<<< HEAD
-func (s ParameterStore) ResolveAll(ctx context.Context, params ParameterSet, skipParams ...string) (secrets.Set, error) {
-=======
 func (s ParameterStore) ResolveAll(ctx context.Context, params ParameterSet, keys []string) (secrets.Set, error) {
->>>>>>> 00b06ef5
 	resolvedParams := make(secrets.Set)
 	var resolveErrors error
 
 	for _, param := range params.Parameters {
-<<<<<<< HEAD
-		if slices.Contains(skipParams, param.Name) {
-=======
 		if !slices.Contains(keys, param.Name) {
->>>>>>> 00b06ef5
 			continue
 		}
 
