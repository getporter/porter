package linter

import (
	"context"
	"fmt"
	"testing"

	"get.porter.sh/porter/pkg/manifest"
	"get.porter.sh/porter/pkg/mixin"
	"get.porter.sh/porter/pkg/portercontext"
	"github.com/stretchr/testify/require"
)

func TestLinter_Lint(t *testing.T) {
	ctx := context.Background()
	t.Run("no results", func(t *testing.T) {
		cxt := portercontext.NewTestContext(t)
		mixins := mixin.NewTestMixinProvider()
		l := New(cxt.Context, mixins)
		m := &manifest.Manifest{
			Mixins: []manifest.MixinDeclaration{
				{
					Name: "exec",
				},
			},
		}
		mixins.LintResults = nil

		results, err := l.Lint(ctx, m)
		require.NoError(t, err, "Lint failed")
		require.Len(t, results, 0, "linter should have returned 0 results")
	})

	t.Run("has results", func(t *testing.T) {
		cxt := portercontext.NewTestContext(t)
		mixins := mixin.NewTestMixinProvider()
		l := New(cxt.Context, mixins)
		m := &manifest.Manifest{
			Mixins: []manifest.MixinDeclaration{
				{
					Name: "exec",
				},
			},
		}
		mixins.LintResults = Results{
			{
				Level: LevelWarning,
				Code:  "exec-101",
				Title: "warning stuff isn't working",
			},
		}

		results, err := l.Lint(ctx, m)
		require.NoError(t, err, "Lint failed")
		require.Len(t, results, 1, "linter should have returned 1 result")
		require.Equal(t, mixins.LintResults, results, "unexpected lint results")
	})

	t.Run("mixin doesn't support lint", func(t *testing.T) {
		cxt := portercontext.NewTestContext(t)
		mixins := mixin.NewTestMixinProvider()
		l := New(cxt.Context, mixins)
		m := &manifest.Manifest{
			Mixins: []manifest.MixinDeclaration{
				{
					Name: "nope",
				},
			},
		}

		results, err := l.Lint(ctx, m)
		require.NoError(t, err, "Lint failed")
		require.Len(t, results, 0, "linter should ignore mixins that doesn't support the lint command")
	})

	testcases := []struct {
		Name          string
		ParameterName string
	}{
		{
			Name:          "does not use a reserved prefix",
			ParameterName: "porter-debug",
		},
		{
			Name:          "is case insensitive and does not use reserved prefix even if mixed case ",
			ParameterName: "poRteR_lint",
		},
		{
			Name:          "is case insensitive and does not use reserved prefix even if upper case ",
			ParameterName: "PORTER_DEBUG",
		},
	}

	for _, tc := range testcases {
		t.Run(tc.Name, func(t *testing.T) {
			cxt := portercontext.NewTestContext(t)
			mixins := mixin.NewTestMixinProvider()
			l := New(cxt.Context, mixins)
			param := map[string]manifest.ParameterDefinition{
				"A": {
					Name: tc.ParameterName,
				},
			}

			m := &manifest.Manifest{
				Parameters: param,
			}
			mixins.LintResults = Results{
				{
					Level: LevelError,
					Location: Location{
						Action:          "",
						Mixin:           "",
						StepNumber:      0,
						StepDescription: "",
					},
					Code:    "porter-100",
					Title:   "Reserved name error",
					Message: tc.ParameterName + " has a reserved prefix. Parameters cannot start with porter- or porter_",
					URL:     "https://porter.sh/reference/linter/#porter-100",
				},
			}

			results, err := l.Lint(ctx, m)
			require.NoError(t, err, "Lint failed")
			require.Len(t, results, 1, "linter should have returned 1 result")
			require.Equal(t, mixins.LintResults, results, "unexpected lint results")
		})
	}

	t.Run("linter runs successfully if parameter does not use a reserved prefix", func(t *testing.T) {
		cxt := portercontext.NewTestContext(t)
		mixins := mixin.NewTestMixinProvider()
		l := New(cxt.Context, mixins)
		param := map[string]manifest.ParameterDefinition{
			"A": {
				Name: "successful",
			},
		}

		m := &manifest.Manifest{
			Parameters: param,
		}
		mixins.LintResults = Results{
			{
				Level: LevelError,
				Code:  "exec-101",
				Title: "warning stuff isn't working",
			},
		}

		results, err := l.Lint(ctx, m)
		require.NoError(t, err, "Lint failed")
		require.Len(t, results, 0, "linter should have returned 1 result")
	})

	t.Run("lint messages does not mention mixins in message not coming from mixin", func(t *testing.T) {
		cxt := portercontext.NewTestContext(t)
		mixins := mixin.NewTestMixinProvider()
		l := New(cxt.Context, mixins)
		param := map[string]manifest.ParameterDefinition{
			"A": {
				Name: "porter_test",
			},
		}

		m := &manifest.Manifest{
			Parameters: param,
		}

		results, err := l.Lint(ctx, m)
		require.NoError(t, err, "Lint failed")
		require.Len(t, results, 1, "linter should have returned 1 result")
		require.NotContains(t, results[0].String(), ": 0th step in the mixin ()")
	})
}

<<<<<<< HEAD
func TestLinter_Lint_ParameterDeosNotApplyTo(t *testing.T) {
	ctx := context.Background()
	testCases := []struct {
		action   string
		setSteps func(*manifest.Manifest, manifest.Steps)
	}{
		{"install", func(m *manifest.Manifest, steps manifest.Steps) { m.Install = steps }},
		{"upgrade", func(m *manifest.Manifest, steps manifest.Steps) { m.Upgrade = steps }},
		{"uninstall", func(m *manifest.Manifest, steps manifest.Steps) { m.Uninstall = steps }},
		{"customAction", func(m *manifest.Manifest, steps manifest.Steps) {
			m.CustomActions = make(map[string]manifest.Steps)
			m.CustomActions["customAction"] = steps
		}},
	}

	for _, tc := range testCases {
		t.Run(tc.action, func(t *testing.T) {
			cxt := portercontext.NewTestContext(t)
			mixins := mixin.NewTestMixinProvider()
			l := New(cxt.Context, mixins)

			param := map[string]manifest.ParameterDefinition{
				"doesNotApply": {
					Name:    "doesNotApply",
					ApplyTo: []string{"dummy"},
				},
			}
			steps := manifest.Steps{
				&manifest.Step{
					Data: map[string]interface{}{
						"exec": map[string]interface{}{
							"description": "exec step",
							"parameters": []string{
								"\"${ bundle.parameters.doesNotApply }\"",
							},
						},
					},
				},
			}
			m := &manifest.Manifest{
				SchemaVersion:     "1.0.1",
				TemplateVariables: []string{"bundle.parameters.doesNotApply"},
				Parameters:        param,
			}
			tc.setSteps(m, steps)

			lintResults := Results{
				{
					Level: LevelError,
					Location: Location{
						Action:          tc.action,
						Mixin:           "exec",
						StepNumber:      1,
						StepDescription: "exec step",
					},
					Code:    "porter-101",
					Title:   "Parameter does not apply to action",
					Message: fmt.Sprintf("Parameter doesNotApply does not apply to %s action", tc.action),
					URL:     "https://porter.sh/docs/references/linter/#porter-101",
				},
			}
			results, err := l.Lint(ctx, m)
			require.NoError(t, err, "Lint failed")
			require.Len(t, results, 1, "linter should have returned 1 result")
			require.Equal(t, lintResults, results, "unexpected lint results")
		})
	}
}

func TestLinter_Lint_ParameterAppliesTo(t *testing.T) {
	ctx := context.Background()
	testCases := []struct {
		action   string
		setSteps func(*manifest.Manifest, manifest.Steps)
	}{
		{"install", func(m *manifest.Manifest, steps manifest.Steps) { m.Install = steps }},
		{"upgrade", func(m *manifest.Manifest, steps manifest.Steps) { m.Upgrade = steps }},
		{"uninstall", func(m *manifest.Manifest, steps manifest.Steps) { m.Uninstall = steps }},
		{"customAction", func(m *manifest.Manifest, steps manifest.Steps) {
			m.CustomActions = make(map[string]manifest.Steps)
			m.CustomActions["customAction"] = steps
		}},
	}

	for _, tc := range testCases {
		t.Run(tc.action, func(t *testing.T) {
			cxt := portercontext.NewTestContext(t)
			mixins := mixin.NewTestMixinProvider()
			l := New(cxt.Context, mixins)

			param := map[string]manifest.ParameterDefinition{
				"appliesTo": {
					Name:    "appliesTo",
					ApplyTo: []string{tc.action},
				},
			}
			steps := manifest.Steps{
				&manifest.Step{
					Data: map[string]interface{}{
						"exec": map[string]interface{}{
							"description": "exec step",
							"parameters": []string{
								"\"${ bundle.parameters.appliesTo }\"",
							},
						},
					},
				},
			}
			m := &manifest.Manifest{
				SchemaVersion:     "1.0.1",
				TemplateVariables: []string{"bundle.parameters.appliesTo"},
				Parameters:        param,
			}
			tc.setSteps(m, steps)

			results, err := l.Lint(ctx, m)
			require.NoError(t, err, "Lint failed")
			require.Len(t, results, 0, "linter should have returned 1 result")
		})
	}
=======
func TestLinter_DependencyMultipleTimes(t *testing.T) {
	t.Run("dependency defined multiple times", func(t *testing.T) {
		cxt := portercontext.NewTestContext(t)
		mixins := mixin.NewTestMixinProvider()
		l := New(cxt.Context, mixins)

		m := &manifest.Manifest{
			Dependencies: manifest.Dependencies{
				Requires: []*manifest.Dependency{
					{Name: "mysql"},
					{Name: "mysql"},
				},
			},
		}

		expectedResult := Results{
			{
				Code:    "porter-102",
				Title:   "Dependency error",
				Message: "The dependency mysql is defined multiple times",
				URL:     "https://porter.sh/reference/linter/#porter-102",
			},
		}

		results, err := l.Lint(context.Background(), m)
		require.NoError(t, err, "Lint failed")
		require.Len(t, results, 1, "linter should have returned 1 result")
		require.Equal(t, expectedResult, results, "unexpected lint results")
	})
	t.Run("no dependency defined multiple times", func(t *testing.T) {
		cxt := portercontext.NewTestContext(t)
		mixins := mixin.NewTestMixinProvider()
		l := New(cxt.Context, mixins)

		m := &manifest.Manifest{
			Dependencies: manifest.Dependencies{
				Requires: []*manifest.Dependency{
					{Name: "mysql"},
					{Name: "mongo"},
				},
			},
		}

		results, err := l.Lint(context.Background(), m)
		require.NoError(t, err, "Lint failed")
		require.Len(t, results, 0, "linter should have returned 0 result")
	})
	t.Run("no dependencies", func(t *testing.T) {
		cxt := portercontext.NewTestContext(t)
		mixins := mixin.NewTestMixinProvider()
		l := New(cxt.Context, mixins)

		m := &manifest.Manifest{}

		results, err := l.Lint(context.Background(), m)
		require.NoError(t, err, "Lint failed")
		require.Len(t, results, 0, "linter should have returned 0 result")
	})
>>>>>>> 7310b188
}<|MERGE_RESOLUTION|>--- conflicted
+++ resolved
@@ -175,8 +175,7 @@
 	})
 }
 
-<<<<<<< HEAD
-func TestLinter_Lint_ParameterDeosNotApplyTo(t *testing.T) {
+func TestLinter_Lint_ParameterDoesNotApplyTo(t *testing.T) {
 	ctx := context.Background()
 	testCases := []struct {
 		action   string
@@ -296,7 +295,8 @@
 			require.Len(t, results, 0, "linter should have returned 1 result")
 		})
 	}
-=======
+}
+
 func TestLinter_DependencyMultipleTimes(t *testing.T) {
 	t.Run("dependency defined multiple times", func(t *testing.T) {
 		cxt := portercontext.NewTestContext(t)
@@ -355,5 +355,4 @@
 		require.NoError(t, err, "Lint failed")
 		require.Len(t, results, 0, "linter should have returned 0 result")
 	})
->>>>>>> 7310b188
 }