package linter

import (
	"context"
	"encoding/json"
	"fmt"
	"strings"

	"get.porter.sh/porter/pkg/manifest"
	"get.porter.sh/porter/pkg/mixin/query"
	"get.porter.sh/porter/pkg/pkgmgmt"
	"get.porter.sh/porter/pkg/portercontext"
	"get.porter.sh/porter/pkg/tracing"
	"get.porter.sh/porter/pkg/yaml"
	"github.com/dustin/go-humanize"
)

// Level of severity for a lint result.
type Level int

func (l Level) String() string {
	switch l {
	case LevelError:
		return "error"
	case LevelWarning:
		return "warning"
	}
	return ""
}

// Code representing the problem identified by the linter
// Recommended to use the pattern MIXIN-NUMBER so that you don't collide with
// codes from another mixin or with Porter's codes.
// Example:
// - exec-105
// - helm-410
type Code string

const (
	// LevelError indicates a lint result is an error that will prevent the bundle from building properly.
	LevelError Level = 0

	// LevelWarning indicates a lint result is a warning about a best practice or identifies a problem that is not
	// guaranteed to break the build.
	LevelWarning Level = 2
)

// Result is a single item identified by the linter.
type Result struct {
	// Level of severity
	Level Level

	// Location of the problem in the manifest.
	Location Location

	// Code uniquely identifying the type of problem.
	Code Code

	// Title to display (80 chars).
	Title string

	// Message explaining the problem.
	Message string

	// URL that provides additional assistance with this problem.
	URL string
}

func (r Result) String() string {
	var buffer strings.Builder
	buffer.WriteString(fmt.Sprintf("%s(%s) - %s\n", r.Level, r.Code, r.Title))
	if r.Location.Mixin != "" {
		buffer.WriteString(r.Location.String() + "\n")
	}

	if r.Message != "" {
		buffer.WriteString(r.Message + "\n")
	}

	if r.URL != "" {
		buffer.WriteString(fmt.Sprintf("See %s for more information\n", r.URL))
	}

	buffer.WriteString("---\n")
	return buffer.String()
}

// Location identifies the offending mixin step within a manifest.
type Location struct {
	// Action containing the step, e.g. Install.
	Action string

	// Mixin name, e.g. exec.
	Mixin string

	// StepNumber is the position of the step, starting from 1, within the action.
	// Example
	// install:
	//  - exec: (1)
	//     ...
	//  - helm3: (2)
	//     ...
	//  - exec: (3)
	//     ...
	StepNumber int

	// StepDescription is the description of the step provided in the manifest.
	// Example
	// install:
	//  - exec:
	//      description: THIS IS THE STEP DESCRIPTION
	//      command: ./helper.sh
	StepDescription string
}

func (l Location) String() string {
	return fmt.Sprintf("%s: %s step in the %s mixin (%s)",
		l.Action, humanize.Ordinal(l.StepNumber), l.Mixin, l.StepDescription)
}

// Results is a set of items identified by the linter.
type Results []Result

func (r Results) String() string {
	var buffer strings.Builder
	// TODO: Sort, display errors first
	for _, result := range r {
		buffer.WriteString(result.String())
	}

	return buffer.String()
}

// HasError checks if any of the results is an error.
func (r Results) HasError() bool {
	for _, result := range r {
		if result.Level == LevelError {
			return true
		}
	}
	return false
}

// Linter manages executing the lint command for all affected mixins and reporting
// the results.
type Linter struct {
	*portercontext.Context
	Mixins pkgmgmt.PackageManager
}

func New(cxt *portercontext.Context, mixins pkgmgmt.PackageManager) *Linter {
	return &Linter{
		Context: cxt,
		Mixins:  mixins,
	}
}

type action struct {
	name  string
	steps manifest.Steps
}

func (l *Linter) Lint(ctx context.Context, m *manifest.Manifest) (Results, error) {
	// Check for reserved porter prefix on parameter names
	reservedPrefixes := []string{"porter-", "porter_"}
	params := m.Parameters

	var results Results

	for _, param := range params {
		paramName := strings.ToLower(param.Name)
		for _, reservedPrefix := range reservedPrefixes {
			if strings.HasPrefix(paramName, reservedPrefix) {

				res := Result{
					Level: LevelError,
					Location: Location{
						Action:          "",
						Mixin:           "",
						StepNumber:      0,
						StepDescription: "",
					},
					Code:    "porter-100",
					Title:   "Reserved name error",
					Message: param.Name + " has a reserved prefix. Parameters cannot start with porter- or porter_",
					URL:     "https://porter.sh/reference/linter/#porter-100",
				}
				results = append(results, res)
			}
		}
	}

	// Check if parameters apply to the steps
	ctx, span := tracing.StartSpan(ctx)
	defer span.EndSpan()

<<<<<<< HEAD
	span.Debug("Validating that parameters applies to the actions...")
	tmplParams := m.GetTemplatedParameters()
	actions := []action{
		{"install", m.Install},
		{"upgrade", m.Upgrade},
		{"uninstall", m.Uninstall},
	}
	for actionName, steps := range m.CustomActions {
		actions = append(actions, action{actionName, steps})
	}
	for _, action := range actions {
		res, err := validateParamsAppliesToAction(m, action.steps, tmplParams, action.name)
		if err != nil {
			return nil, span.Error(fmt.Errorf("error validating action: %s", action.name))
		}
		results = append(results, res...)
=======
	deps := make(map[string]interface{}, len(m.Dependencies.Requires))
	for _, dep := range m.Dependencies.Requires {
		if _, exists := deps[dep.Name]; exists {
			res := Result{
				Level: LevelError,
				Location: Location{
					Action:          "",
					Mixin:           "",
					StepNumber:      0,
					StepDescription: "",
				},
				Code:    "porter-102",
				Title:   "Dependency error",
				Message: fmt.Sprintf("The dependency %s is defined multiple times", dep.Name),
				URL:     "https://porter.sh/reference/linter/#porter-102",
			}
			results = append(results, res)
		} else {
			deps[dep.Name] = nil
		}
>>>>>>> 7310b188
	}

	span.Debug("Running linters for each mixin used in the manifest...")
	q := query.New(l.Context, l.Mixins)
	responses, err := q.Execute(ctx, "lint", query.NewManifestGenerator(m))
	if err != nil {
		return nil, span.Error(err)
	}

	for _, response := range responses {
		if response.Error != nil {
			// Ignore mixins that do not support the lint command
			if strings.Contains(response.Error.Error(), "unknown command") {
				continue
			}
			return nil, span.Error(fmt.Errorf("lint command failed for mixin %s: %s", response.Name, response.Stdout))
		}

		var r Results
		err = json.Unmarshal([]byte(response.Stdout), &r)
		if err != nil {
			return nil, span.Error(fmt.Errorf("unable to parse lint response from mixin %s: %w", response.Name, err))
		}

		results = append(results, r...)
	}

	return results, nil
}

func validateParamsAppliesToAction(m *manifest.Manifest, steps manifest.Steps, tmplParams manifest.ParameterDefinitions, actionName string) (Results, error) {
	var results Results
	for stepNumber, step := range steps {
		data, err := yaml.Marshal(step.Data)
		if err != nil {
			return nil, fmt.Errorf("error during marshalling: %w", err)
		}

		tmplResult, err := m.ScanManifestTemplating(data)
		if err != nil {
			return nil, fmt.Errorf("error parsing templating: %w", err)
		}

		for _, variable := range tmplResult.Variables {
			paramName, ok := m.GetTemplateParameterName(variable)
			if !ok {
				continue
			}

			for _, tmplParam := range tmplParams {
				if tmplParam.Name != paramName {
					continue
				}
				if !tmplParam.AppliesTo(actionName) {
					description, err := step.GetDescription()
					if err != nil {
						return nil, fmt.Errorf("error getting step description: %w", err)
					}
					res := Result{
						Level: LevelError,
						Location: Location{
							Action:          actionName,
							Mixin:           step.GetMixinName(),
							StepNumber:      stepNumber + 1,
							StepDescription: description,
						},
						Code:    "porter-101",
						Title:   "Parameter does not apply to action",
						Message: fmt.Sprintf("Parameter %s does not apply to %s action", paramName, actionName),
						URL:     "https://porter.sh/docs/references/linter/#porter-101",
					}
					results = append(results, res)
				}
			}
		}
	}

	return results, nil
}<|MERGE_RESOLUTION|>--- conflicted
+++ resolved
@@ -194,7 +194,6 @@
 	ctx, span := tracing.StartSpan(ctx)
 	defer span.EndSpan()
 
-<<<<<<< HEAD
 	span.Debug("Validating that parameters applies to the actions...")
 	tmplParams := m.GetTemplatedParameters()
 	actions := []action{
@@ -211,7 +210,8 @@
 			return nil, span.Error(fmt.Errorf("error validating action: %s", action.name))
 		}
 		results = append(results, res...)
-=======
+  }
+
 	deps := make(map[string]interface{}, len(m.Dependencies.Requires))
 	for _, dep := range m.Dependencies.Requires {
 		if _, exists := deps[dep.Name]; exists {
@@ -232,7 +232,6 @@
 		} else {
 			deps[dep.Name] = nil
 		}
->>>>>>> 7310b188
 	}
 
 	span.Debug("Running linters for each mixin used in the manifest...")
