--- conflicted
+++ resolved
@@ -44,13 +44,8 @@
 
 func (fs *FileSystem) List() ([]string, error) {
 	parentDir, err := fs.GetPackagesDir()
-<<<<<<< HEAD
-	if err !=nil {
-	  return nil, err
-=======
 	if err != nil {
 		return nil, fmt.Errorf("could not get package directory:%w", err)
->>>>>>> ddefcea1
 	}
 
 	files, err := fs.FileSystem.ReadDir(parentDir)
@@ -79,11 +74,7 @@
 
 	// Copy the existing context and tweak to pipe the output differently
 	jsonB := &bytes.Buffer{}
-<<<<<<< HEAD
-	var pkgContext portercontext.Context = *fs.Context
-=======
 	pkgContext := *fs.Context
->>>>>>> ddefcea1
 	pkgContext.Out = jsonB
 	if !fs.Debug {
 		pkgContext.Err = ioutil.Discard
