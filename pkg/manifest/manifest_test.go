--- conflicted
+++ resolved
@@ -86,14 +86,7 @@
 
 	m, err := LoadManifestFrom(cxt.Context, config.Name)
 	require.NoError(t, err, "could not load manifest")
-<<<<<<< HEAD
-
 	assert.NotNil(t, m)
-	assert.Equal(t, []MixinDeclaration{{Name: "exec"}}, m.Mixins)
-	assert.Len(t, m.Install, 1)
-=======
-	assert.NotNil(t, m)
->>>>>>> 1a928b9f
 
 	nginxDep := m.Dependencies[0]
 	assert.Equal(t, "nginx", nginxDep.Name)
