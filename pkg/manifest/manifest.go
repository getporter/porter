--- conflicted
+++ resolved
@@ -52,17 +52,10 @@
 	CustomActions           map[string]Steps                  `yaml:"-"`
 	CustomActionDefinitions map[string]CustomActionDefinition `yaml:"customActions,omitempty"`
 
-<<<<<<< HEAD
-	Parameters   []ParameterDefinition  `yaml:"parameters,omitempty"`
-	Credentials  []CredentialDefinition `yaml:"credentials,omitempty"`
-	Dependencies DependenciesDefinition `yaml:"dependencies,omitempty"`
-	Outputs      []OutputDefinition     `yaml:"outputs,omitempty"`
-=======
 	Parameters   ParameterDefinitions  `yaml:"parameters,omitempty"`
 	Credentials  CredentialDefinitions `yaml:"credentials,omitempty"`
 	Dependencies map[string]Dependency `yaml:"dependencies,omitempty"`
 	Outputs      OutputDefinitions     `yaml:"outputs,omitempty"`
->>>>>>> 2d1f7638
 
 	// ImageMap is a map of images referenced in the bundle. If an image relocation mapping is later provided, that
 	// will be mounted at as a file at runtime to /cnab/app/relocation-mapping.json.
