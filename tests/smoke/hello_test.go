--- conflicted
+++ resolved
@@ -3,54 +3,42 @@
 package smoke
 
 import (
-<<<<<<< HEAD
 	"bytes"
 	"encoding/json"
 	"os"
 	"path/filepath"
 	"testing"
 
-	"github.com/stretchr/testify/assert"
-=======
-	"os"
-	"testing"
-
 	"github.com/carolynvs/magex/shx"
->>>>>>> f6f5e094
 	"github.com/stretchr/testify/require"
 )
 
 func TestHelloBundle(t *testing.T) {
+	// I am always using require, so that we stop immediately upon an error
+	// A long test is hard to debug when it fails in the middle and keeps going
+
 	test, err := NewTest(t)
 	defer test.Teardown()
 	require.NoError(t, err, "test setup failed")
 
-<<<<<<< HEAD
-	bundleDir := filepath.Join(test.TestDir, "hello")
-	os.MkdirAll(bundleDir, 0700)
-	os.Chdir(bundleDir)
-
-	test.RequirePorter("create")
-=======
 	// Build an interesting test bundle
 	ref := "localhost:5000/mybuns:v0.1.1"
-	shx.Copy("../testdata/mybuns", ".", shx.CopyRecursive)
-	os.Chdir("mybuns")
->>>>>>> f6f5e094
+	shx.Copy("../testdata/mybuns", test.TestDir, shx.CopyRecursive)
+	os.Chdir(filepath.Join(test.TestDir, "mybuns"))
 	test.RequirePorter("build")
 	test.RequirePorter("publish", "--reference", ref)
 
-<<<<<<< HEAD
+	// Do not run these commands in a bundle directory
 	os.Chdir(test.TestDir)
 
-	test.RequirePorter("install", "hello", "--reference", ref, "--namespace=dev")
+	test.RequirePorter("install", "mybuns", "--reference", ref, "--namespace=dev")
 
 	// Should not see the installation in the global namespace
 	output, err := test.Porter("list", "--output=json").Output()
 	require.NoError(t, err)
 	var installations []map[string]interface{}
 	require.NoError(t, json.Unmarshal([]byte(output), &installations))
-	assert.Empty(t, installations, "expected no global installations to exist")
+	require.Empty(t, installations, "expected no global installations to exist")
 
 	// Should see the installation in the dev namespace
 	output, err = test.Porter("list", "--namespace=dev", "--output=json").Output()
@@ -58,14 +46,14 @@
 	installations = []map[string]interface{}{}
 	require.NoError(t, json.Unmarshal([]byte(output), &installations))
 	require.Len(t, installations, 1, "expected one installation to be returned by porter list")
-	assert.Equal(t, "hello", installations[0]["name"], "expected the hello installation to be output by porter list")
-	assert.Equal(t, "dev", installations[0]["namespace"], "expected the installation to be in the dev namespace")
+	require.Equal(t, "mybuns", installations[0]["name"], "expected the mybuns installation to be output by porter list")
+	require.Equal(t, "dev", installations[0]["namespace"], "expected the installation to be in the dev namespace")
 
 	// The installation should be successful
 	status := installations[0]["status"].(map[string]interface{})
-	assert.Equal(t, true, status["installationCompleted"], "expected the installation to complete successfully")
+	require.Equal(t, true, status["installationCompleted"], "expected the installation to complete successfully")
 
-	test.RequirePorter("install", "hello", "--reference", ref, "--namespace=test")
+	test.RequirePorter("install", "mybuns", "--reference", ref, "--namespace=test")
 
 	// Should see the other installation in the test namespace
 	output, err = test.Porter("list", "--namespace=test", "--output=json").Output()
@@ -73,39 +61,26 @@
 	installations = []map[string]interface{}{}
 	require.NoError(t, json.Unmarshal([]byte(output), &installations))
 	require.Len(t, installations, 1, "expected one installation to be returned by porter list")
-	assert.Equal(t, "hello", installations[0]["name"], "expected the hello installation to be output by porter list")
-	assert.Equal(t, "test", installations[0]["namespace"], "expected the installation to be in the test namespace")
+	require.Equal(t, "mybuns", installations[0]["name"], "expected the mybuns installation to be output by porter list")
+	require.Equal(t, "test", installations[0]["namespace"], "expected the installation to be in the test namespace")
 
 	// Validate that we can't accidentally overwrite an installation
 	var outputE bytes.Buffer
-	_, _, err = test.Porter("install", "hello", "--reference", ref, "--namespace=dev").Stderr(&outputE).Exec()
+	_, _, err = test.Porter("install", "mybuns", "--reference", ref, "--namespace=dev").Stderr(&outputE).Exec()
 	require.Error(t, err, "porter should have prevented overwriting an installation")
-	assert.Contains(t, outputE.String(), "The installation has already been successfully installed")
+	require.Contains(t, outputE.String(), "The installation has already been successfully installed")
 
-	test.RequirePorter("installation", "show", "hello", "--namespace=dev")
+	test.RequirePorter("installation", "show", "mybuns", "--namespace=dev")
 
-	test.RequirePorter("upgrade", "hello", "--namespace=dev")
-	test.RequirePorter("installation", "show", "hello", "--namespace=dev")
+	test.RequirePorter("upgrade", "mybuns", "--namespace=dev")
+	test.RequirePorter("installation", "show", "mybuns", "--namespace=dev")
 
-	test.RequirePorter("uninstall", "hello", "--namespace=dev")
-	test.RequirePorter("installation", "show", "hello", "--namespace=dev")
-	test.RequirePorter("installation", "delete", "hello", "--namespace=dev")
+	test.RequirePorter("uninstall", "mybuns", "--namespace=dev")
+	test.RequirePorter("installation", "show", "mybuns", "--namespace=dev")
+	test.RequirePorter("installation", "delete", "mybuns", "--namespace=dev")
 
 	outputE.Truncate(0)
-	_, _, err = test.Porter("installation", "show", "hello", "--namespace=dev").Stderr(&outputE).Exec()
+	_, _, err = test.Porter("installation", "show", "mybuns", "--namespace=dev").Stderr(&outputE).Exec()
 	require.Error(t, err, "show should fail because the installation was deleted")
-	assert.Contains(t, outputE.String(), "not found")
-=======
-	// Do not run these commands in a bundle directory
-	os.Chdir(test.TestDir)
-
-	test.RequirePorter("install", "--reference", ref)
-	test.RequirePorter("installation", "show", "mybuns")
-
-	test.RequirePorter("upgrade", "mybuns")
-	test.RequirePorter("installation", "show", "mybuns")
-
-	test.RequirePorter("uninstall", "mybuns")
-	test.RequirePorter("installation", "show", "mybuns")
->>>>>>> f6f5e094
+	require.Contains(t, outputE.String(), "not found")
 }