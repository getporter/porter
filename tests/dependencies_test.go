--- conflicted
+++ resolved
@@ -83,17 +83,13 @@
 	require.NoError(p.T(), err, "install of root bundle failed")
 
 	// Verify that the dependency claim is present
-<<<<<<< HEAD
 	i, err := p.Claims.ReadInstallationStatus("wordpress-mysql")
 	require.NoError(p.T(), err, "could not fetch installation status for the dependency")
 	assert.Equal(p.T(), claim.StatusSucceeded, i.GetLastStatus(), "the dependency wasn't recorded as being installed successfully")
-=======
-	c, err := p.Claims.Read("wordpress-mysql")
-	require.NoError(p.T(), err, "could not fetch claim for the dependency")
-	assert.Equal(p.T(), claim.StatusSuccess, c.Result.Status, "the dependency wasn't recorded as being installed successfully")
+	c, err := i.GetLastClaim()
+	require.NoError(p.T(), err, "GetLastClaim failed")
 	assert.Equal(p.T(), "porter-ci-mysql-"+namespace, c.Parameters["mysql-name"], "the dependency param value for 'mysql-name' is incorrect")
 	assert.Equal(p.T(), "mydb", c.Parameters["database-name"], "the dependency param value for 'dabaase-name' is incorrect")
->>>>>>> e644d009
 
 	// Verify that the bundle claim is present
 	i, err = p.Claims.ReadInstallationStatus("wordpress")
