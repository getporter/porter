--- conflicted
+++ resolved
@@ -98,14 +98,6 @@
 	return namespace
 }
 
-<<<<<<< HEAD
-func cleanupWordpressBundle(p *porter.TestPorter) {
-	uninstallOpts := porter.UninstallOptions{}
-	uninstallOpts.CredentialIdentifiers = []string{"ci"}
-	uninstallOpts.Tag = p.Manifest.Dependencies.Elements["mysql"].Tag
-	err := uninstallOpts.Validate([]string{"wordpress-mysql"}, p.Porter)
-	assert.NoError(p.T(), err, "validation of uninstall opts failed for dependent bundle")
-=======
 func cleanupWordpressBundle(p *porter.TestPorter, namespace string) {
 	uninstallOptions := porter.UninstallOptions{}
 	uninstallOptions.CredentialIdentifiers = []string{"ci"}
@@ -116,7 +108,6 @@
 	}
 	err := uninstallOptions.Validate([]string{}, p.Porter)
 	require.NoError(p.T(), err, "validation of uninstall opts for root bundle failed")
->>>>>>> 2d1f7638
 
 	err = p.UninstallBundle(uninstallOptions)
 	require.NoError(p.T(), err, "uninstall of root bundle failed")
