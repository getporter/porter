--- conflicted
+++ resolved
@@ -67,14 +67,13 @@
 	// output := p.TestConfig.TestContext.GetOutput()
 	// require.Contains(t, output, "Hello World!", "expected action output to contain provided file contents")
 
-<<<<<<< HEAD
-	fileOutput, err := p.Claims.ReadLastOutput(p.Manifest.Name, "myfile")
+	outputs, err := p.Claims.ReadLastOutputs(p.Manifest.Name)
 	require.NoError(t, err, "ReadLastOutput failed")
-	assert.Equal(t, "Hello World!", string(fileOutput.Value), "expected output to match the decoded file contents")
-=======
-	claim, err := p.Claims.Read(p.Manifest.Name)
-	require.NoError(t, err, "could not fetch claim")
-	require.Equal(t, "Hello World!", claim.Outputs["myfile"], "expected output 'myfile' to match the decoded file contents")
-	require.Equal(t, "Hello Other World!", claim.Outputs["myotherfile"], "expected output 'myotherfile' to match the decoded file contents")
->>>>>>> aee93e98
+	myfile, ok := outputs.GetByName("myfile")
+	require.True(t, ok, "expected myfile output to be persisted")
+	assert.Equal(t, "Hello World!", string(myfile.Value), "expected output to match the decoded file contents")
+	myotherfile, ok := outputs.GetByName("myotherfile")
+	require.True(t, ok, "expected myotherfile output to be persisted")
+	assert.Equal(t, "Hello Other World!", string(myotherfile.Value), "expected output 'myotherfile' to match the decoded file contents")
+
 }