--- conflicted
+++ resolved
@@ -36,26 +36,26 @@
 	require.NotContains(t, output, "unknown command", "an unsupported mixin command should not be printed to the console in info")
 }
 
-<<<<<<< HEAD
 func TestLint_ApplyToParam(t *testing.T) {
-=======
-}
-
-func TestLint_DependenciesSameName(t *testing.T) {
->>>>>>> 7310b188
 	test, err := tester.NewTest(t)
 	defer test.Close()
 	require.NoError(t, err, "test setup failed")
 
 	_, output, _ := test.RunPorterWith(func(cmd *shx.PreparedCommand) {
 		cmd.Args("lint")
-<<<<<<< HEAD
 		cmd.In(filepath.Join(test.RepoRoot, "tests/integration/testdata/bundles/bundle-with-param-apply-lint-error"))
 	})
 	require.Contains(t, output, "error(porter-101) - Parameter does not apply to action", "parameters being used in actions to which they don't apply should be an error")
-=======
+}
+
+func TestLint_DependenciesSameName(t *testing.T) {
+	test, err := tester.NewTest(t)
+	defer test.Close()
+	require.NoError(t, err, "test setup failed")
+
+	_, output, _ := test.RunPorterWith(func(cmd *shx.PreparedCommand) {
+		cmd.Args("lint")
 		cmd.In(filepath.Join(test.RepoRoot, "tests/integration/testdata/bundles/bundle-with-samenamedeps-lint-error"))
 	})
 	require.Contains(t, output, "error(porter-102) - Dependency error", "multiple dependencies with the same name should be an error")
->>>>>>> 7310b188
 }