body.home {
  overflow-x: hidden;
  font-family: 'CLight';
  
  .row {
  max-width: 100%;
  }

  .row.fullwidth {
      max-width: 100%;
  }

  h1 {
    @include CBold;
  }

  h2, h3, h4, h5 {
    @include CMedium;
  }
  
  #footer {
    max-width: 100%;

    .row {
      max-width: 100%;
    }
  }
}
html,body {
  height: 100%;
}
nav.home-nav {
  position: absolute;
  left: 0;
  right: 0;
  top: 0;
  z-index: 2000;

  h1 {
    position: absolute;
    left: 5%;
    top: 0.5rem;
    max-width: 250px;
  }

  ul {
    position: absolute;
    top: 3.25rem;
    right: 2%;

    li {
      list-style: none;
      display: inline-block;

      a {
        display: inline-block;
        margin: 0 1rem;
        font-size: 1.25rem;
        line-height: 2;
        position: relative;
        letter-spacing: 0.0125em;
        color: $dark2;
        text-decoration: none;
        @include CBlack;
        @include ripple;

        img {
          max-height: 3rem;
          color: $dark2;
          line-height: 2.5;
          padding-top: 0.5rem;
          margin: -.8rem 0rem 1rem 0rem;

          &:hover {
            opacity: 0.7;
          }
        }
      }
    }
  }
}

#helm.home {
  background: #183d54;

  .billboard {
    background-color: white;
    background-size: 376px;
    background-attachment: fixed;
    min-height: 480px;
    padding-top: 250px;
    position: relative;
    text-align: center;

    .txt-github {
      color: white;
      font-size: 1.5rem;
    }

    .btn-github {
      background: #d00052;
    }

    h1 {
      @include CBold;
      color: $blue;
      font-size: 2.925rem;
    }

    h2 {
      // @include helvetica;
      color: $darkblue;
      font-size: 1.25rem;
      margin-bottom: 30px;
    }

    &:after {
      $height: 6px;
<<<<<<< HEAD
      // background: url('/img/pattern-waves.png') left top repeat-x;
=======
>>>>>>> 9336c83a
      background-size: $gutter;
      bottom: 0;
      left: 0;
      content: '';
      display: block;
      height: $height;
      position: absolute;
      width: 100%;
    }

    &.blog-billboard {
      min-height: 180px;
      padding-top: 50px;
    }
  }

  #blog {
    background: $blue;
    background: linear-gradient(180deg, rgba(76,179,225,1) 0%, rgba(42,140,184,1) 100%);
    margin-bottom: 6rem;
    min-height: 450px;

    .blog-section {
      h1.blog-subhead {
        font-size: 1.5rem;
        padding: 2rem 5rem;
        opacity: 0.75;
      }
    }

    article.post__content {
      padding-top: 2rem;
      padding-bottom: 7.5rem;

      h1 {
        font-size: 3rem;
      }
    }

    p {
      padding-right: 2%;
      font-size: 1.333rem;
      line-height: 1.636;
      margin-top: 1.2rem;
      margin-bottom: 2rem;
    }

    p.date {
      font-size: 0.925rem;
      font-weight: bold;
      margin: -0.5rem 0 2.5rem;
      color: $darkblue;
    }

    p.author {
      margin-top: 2.5rem;
      line-height: 1.2;

      small {
        font-size: 1rem;
      }
    }
  }

  .card {
    background: none;
    border: 5px solid #3bbdc4;
<<<<<<< HEAD
=======
    box-shadow: none;
>>>>>>> 9336c83a
    border-radius: 20px;

    .card-img-top {
      color: #a5d6d0;
    }
<<<<<<< HEAD
=======

    &:hover {
      cursor: pointer;
      box-shadow: 0 5px 15px #39bec5;
      transition: all 0.2s ease-in-out;
    }
>>>>>>> 9336c83a
  }

  .card-body {
    .card-title {
      @include CBlack;
      font-size: 1.7rem;
      text-transform: capitalize;
      text-align: center;
      letter-spacing: 0;
    }

    .card-text {
      @include CLight;
      line-height: 1.1;
      font-weight: 400;
      opacity: .7;
      font-size: 1.4rem;
      padding: 0;
    }

  }

  .content {
    h1, h2, h3, h5 {
      color: white;
      @include CBlack;
    }

    h2 {
      font-size: 2.7rem;
      margin: 2rem 0;
      padding-top: 1em;
    }

    p, ul, li {
      color: white;
      font-size: 1.5rem;
      line-height: 1.4;
      @include CLight;
      -webkit-font-smoothing: antialiased;
    }

    p {
      margin-bottom: 1.4rem;
    }

    .github-stats {
      padding-top: 1em;
    }

    a {
      color: white;
      text-decoration: none;
    }

    #underline, #underline1 {
      position: relative;
    }

    #underline::before {
      content: "";
      position: absolute;
      left: 28%;
      bottom: 2px;
      width: 400px;
      height: 14px;
      transform: skew(-12deg) translateX(-50%);
      background: rgba(126, 204, 241, 0.5);
      z-index: -2;
    } 

    #underline1::before {
      content: "";
      position: absolute;
      left: 40%;
      bottom: 2px;
      width: 360px;
      height: 14px;
      transform: skew(-12deg) translateX(-50%);
      background: rgba(126, 204, 241, 0.5);
      z-index: -2;
    }   

    .helm-overview-img {
      margin: 3.5rem 0 3rem;
    }
  }

  .helm-features {
    text-align: center;
    margin-top: 5em;
    padding: 0;
    margin-bottom: 4em;
    padding-bottom: 4rem;

    .large-3 {
      min-height: 280px;
    }

    h1 {
      @include CBlack;
      @include normCase;
      color: #183d54;
      font-size: 3rem;
      letter-spacing: 0em;
      margin: 1.5rem 0 2.5rem;
      display: inline-block;

      .fa {
        color: $pink;
      }
    }

    h3 {
      color: $darkblue;
      margin: 0.25em 0 0;
      font-size: 2rem;
      letter-spacing: -1px;
      position: relative;
      @include CBold;

      small {
        position: absolute;
        top: 8.667em;
        color: red;
        width: 10em;
        left: 50%;
        font-size: 0.6em;
        margin-left: -5em;
      }
    }

    h3:not(:first-child) {
      padding-top: 2em;
    }

    .columns {
      position: relative;
      padding: 30px;
    }

    img {
      top: 0;
      left: 50%;
      border-radius: 1em;
    }

    p {
      font-size: 1.5em;
      color: black;
      line-height: 1.5;
      margin: 10px 0 1.5rem 0;
      padding: 0 5%;

      code {
        border: none;
      }
    }

    .row {
      background-color: white;

      &:first-child {
        border-radius: 0.5em 0.5em 0 0;
      }
      &:last-child {
        padding-bottom: 0.5em;
        border-radius: 0 0 0.5em 0.5em;
      }
    }

    #underline, #underline1 {
      position: relative;
    }

    #underline::before {
      content: "";
      position: absolute;
      left: 50%;
      bottom: 5px;
      width: 360px;
      height: 10px;
      transform: skew(-12deg) translateX(-50%);
      background: rgba(57,190,197,0.5);
    }   
  }

  .get-helm {
    padding-bottom: 50px;
    border: 5px solid wheat;
    padding: 2em;
    margin-bottom: 4em;
    position: relative;
    border-radius: 0.5em;
    z-index: 100;

    h2 {
      margin: 0 0 0.5em;
      padding: 0;
    }

    img {
      margin: 0.333em 0;
    }
  }

  .get-charts {
    border-radius: 0.5em;
    margin-left: 20px;
    padding: 2em 0em 0 0em;

    h2 {
      margin: 1.5rem 0 1rem;
      padding: 0;
    }
  }

  .helm-community {
    background-color: white;
    padding-top: 50px;
    padding-bottom: 100px;
    color: $darkblue;
    background: linear-gradient( 0deg, #fff, #F7F7F7);

    h2, p {
      color: $darkblue;
    }

    h2 {
      margin-bottom: 0.5em;

      & + p {
        margin-bottom: 4.5rem;
      }
    }

    .helm-community-links {
      ul {
        background-color: white;
        padding: 1.5em 2.25em;
        border-radius: 1em;

        li {
          font-size: 1.5rem;
          list-style: none;
          color: $darkblue;
          line-height: 2.5;
          padding-left: 2.25em;
          position: relative;
          @include CMedium;

          a {
            color: $dark2;
            border-bottom: 3px solid $blue;
            text-decoration: none;

            &:hover {
              color: $blue;
              border-color: $lightblue;
            }
          }

          .fa {
            color: $blue;
            font-size: 2rem;
            width: 1.25em;
            padding-right: 0em;
            position: absolute;
            left: 0;
            top: 0.525em;
          }
        }
      }
    }

    .helm-community-blocks {
      section {
        border: 1px solid $darkblue;
        border-radius: 1rem;
        margin: 0 0 2em;
        padding: 1.25rem 1.5rem;
        min-height: 125px;
        position: relative;

        h4 {
          color: $darkblue;
          font-size: 1.5em;
          @include CBold;
          margin: -0.25em 0 0.667em;
        }

        p {
          color: $darkblue;
          font-size: 1.4rem;
        }

        a {
          color: $dark2;
        }

        iframe {
          width: 35%;
          display: inline-block;
          min-width: 200px;
          position: absolute;
          right: 1em;
          top: 1em;
        }

        .right {
          background-color: lighten($light1, 1.5%);
          text-align: center;
          padding: 1.25em 2em 1em;
          width: 33.3%;
          position: absolute;
          top: 1em;
          right: 1em;

          .fa {
            font-size: 2.75rem;
            float: left;
            display: inline-block;
            padding-right: 0.333em;
            color: $blue;
          }
          em {
            font-style: normal;
            font-size: 1.125em;
            display: inline-block;
            min-width: 50%;
            color: $blue;
            font-weight: bold;
          }
          small {
            display: inline-block;
            font-size: 0.667rem;
            min-width: 50%;
            color: $blue;
          }
        }
      }
    }
  }
}

.helm-contrib-logos {
  text-align: center;
  padding-bottom: 50px;

  .helm-contrib-logos {
    padding-top: 1.5rem;
  }

  img {
    padding: 0;
    display: inline-block;
    margin: 0;
    max-width: 15%;
  }

  .helm-logo {
    margin: 0 auto;
    margin-bottom: 2.25em;
    display: block;
    text-align: center;
    padding: 3.5em 0 0;
  }

  hr {
    background-color: $lightblue;
    height: 2px;
    opacity: 0.25;
    width: 50%;
    margin: 1rem 25%;
  }

  p {
    color: $dark1;
    text-align: center;
    padding: 0;
    margin: 0 auto;
    font-size: 1.333em;
    line-height: 2;
    letter-spacing: 0.025em;
    color: #9B9B9B;

    a {
      color: $dark2;
      border-bottom: 2px solid transparent;

      &:hover {
        border-bottom: 2px solid $blue;
      }
    }

    small {
      padding-top: 1rem;
      font-size: 0.925em;
    }
  }
}

.full-width {
  min-width: 100%;
}

.cncf {
  background: RGBA(246, 246, 246, 1.00);
  min-height: 5rem;
  margin-top: 4rem;
  text-align: center;
  padding-left: 0 !important;

  img {
    float: left;
    display: inline-block;
    max-width: 14rem;
    margin: 3rem 5%;
  }

  p {
    float: right;
    margin: 3.5rem 5%;
    display: inline-block;
    // font-family: helvetica;
    color: #777;

    &:hover {
      color: $lightblue;
    }
  }
}

.copyright {
  background: $blue;
  color: white;
  font-size: 1.3rem;
  padding: 1rem;

  a, a:focus, a:visited {
    color: $dark2;
  }
}

@media only screen and (min-device-width: $mobile-maximum-width + 1) {
  @include boat-animation-rules(-$boat-size, 25%, 145%, 0);
}

#boat {
  height: 2em;
  @media only screen and (min-device-width: $mobile-maximum-width + 1) {
    $duration: 20s;
    background: url('/img/boat.png') no-repeat;
    background-size: $boat-size;
    height: 169px; //TODO programmatize this!
    position: relative;

    -moz-animation: $boat-animation;
    -webkit-animation: $boat-animation;
    -ms-animation: $boat-animation;
    -o-animation: $boat-animation;
    animation: $boat-animation;
    -webkit-animation-duration: $duration;
    -moz-animation-duration: $duration;
    -ms-animation-duration: $duration;
    -o-animation-duration: $duration;
    animation-duration: $duration;
  }
}

@media screen and (max-width: 1024px) {
  #helm {
    .billboard {
      .helm-logo {
        position: absolute;
        left: 50%;
        top: 2.3rem;
        max-width: 112px;
        margin-left: -66px;
      }

      h1 {
        margin: -3rem 10% 0;
        font-size: 2.25rem;
      }

      h2 {
        margin: 1rem 12.5%;
        font-size: 1.5rem;
      }
    }
  }

  .contrib-logos-1,
  .contrib-logos-2 {
    img {
      max-height: 80px;
    }
  }

  .cncf {
    padding-top: 2rem;
    padding-bottom: 2rem;
    padding-left: 0 !important;

    img,
    p {
      float: none;
      margin: 1.5rem auto;
    }

    img {
      max-width: 51%;
    }
  }
}

#helm {
  .panel {
    font-size: 21px;
    padding: ($gutter / 1.5) 0;
    width: 100%;
    position: relative;

    @include mobile {
      padding: 10px 0;
    }

    &.-blue {
      background-color: $blue;
      color: #fff;
      @include tablet {
      padding-top: $gutter;
    }
    h1, h2, p {
      color: $black;
      }
    }

    &.-gray {
      background-color: $light1;
    }
  }

  .geo-shapes-title {
    margin: 0 auto;

    &.blue h2 hr.border {
      border-color: $blue;
    }

    &.pink h2 hr.border {
      border-color: $pink;
    }

    h2 {
      display: inline-block;
      line-height: 1;
      padding: 0 1em;
      margin: 0 0 1.5em;
      @include CBold;

      hr.border {
        border-color: $green;
        border-width: 0 0 5px;
        margin: 0.575em -5% 1em
      }

      .geo-shapes {
        padding-bottom: 0;
        font-size: 21px;
        line-height: 1.5;

        hr {
          width: 42.5%;
          margin-left: auto;
          margin-right: auto;
        }
      }
    }
  }

  .panel.panel--signoff {
    min-height: 320px;
    overflow: hidden;
    margin-top: 75px;

    &.panel--signoff-how {
      min-height: 570px;
    }

    .text-center {
      @include centerer;
      margin-top: -5%;
      z-index: 1200;

      .geo-shapes {
        padding-top: 2em;
        padding-bottom: 0.5em;
      }

      h2 {
        margin: 0.5em 0;
      }

      h4 a {
        @include ripple;
        line-height: 1;
      }

      p:last-child {
        margin-bottom: 0;
      }
    }

    .shape-position.shape-position-bottom {
      bottom: -10%;
    }
  }

  .intro {
    @include centerer;
    margin-top: 50px;

    .geo-shapes {
      padding-bottom: 0.5em;
    }

    p {
      max-width: 92%;
      font-size: 0.875em;
      margin: 0.5em auto 1.5em;
    }
  }

  .content {

    .pics {
      p {
        padding-right: 0;
      }
    }

    .text-center {
      p {
        padding-right: 0;
      }
    }

    p {
      padding-right: 5%;
      line-height: 1.636;
      margin-bottom: 1.5rem;

      &:last-child {
        @include tablet {
          margin-bottom: 1em;
        }
      }

      &.lead {
        @include CMedium;
        padding: 0;
        font-size: 0.925em;
      }
    }

    code,
    pre {
      font-family: $font-family-monospace;
      background: darken($light1, 1.5%);
      border: none;
      color: $dark2;
      line-height: 1.8;
    }

    table {
      border: 2px solid $light1;
      margin: 1.5em auto;
      width: 100%;

      th,
      td {
        vertical-align: top;
        padding: 0.825em 1.5em 1.25em 0.75em;
        line-height: 1.333;
      }

      th {
        @include CBold;
        color: white;
        font-size: 1em;
        background: $dark1;
        line-height: 1.2;
      }

      .small {
        font-size: 0.75em;
        line-height: 1.7;
        max-width: 50%;
      }
    }

    dl {
      margin: 0 0 1.5em;
      font-size: 1.25rem;
      line-height: 1.5;

      dt,
      dd {
        @include CMedium;
      }

      dt {
        @include CBold;
        color: darken($light2, 12.5%);
      }

      &.inline-list {
        dt,
        dd {
          float: left;
          display: inline-block;
          margin-right: 1em;
        }

        dt {
          clear: left;
        }
      }
    }

    address {
      @include CMedium;
      font-size: 1.25rem;
      margin: 2em 0 1em;
      line-height: 1.333;

      em {
        @include CBold;
        font-style: normal;
        color: darken($light2, 12.5%);
      }
    }

    hr.blank {
      color: white;
      border-color: white;
    }

    a.ripple {
      @include ripple;
      display: inline;

      &:after {
        position: absolute;
        left: 0;
        bottom: -0.2em;
      }
    }

    .breakout-cta-row {
      background: white;
      box-shadow: 0 1px 3px darken($light2, 2.5%);
      padding: 1em 1.25em;
      margin-bottom: 1.25em;

      p.left {
        font-size: 0.75em;
        padding: 0.5em 0;
        margin: 0;
        color: darken($light2, 42.5%);
      }

      @include mobile {
        p.left,
        button {
          float: none;
          text-align: center;
          margin: 0 auto;
        }
      }
    }

    .centerer {
      @include centerer;
    }
  }

  .hidden {
    display: none;
  }

  .off-canvas-wrap {
    height:100%;
  }

  // required to enforce "sticky" menu items when hamburger is clicked
  .off-canvas-wrap.move-left {
    position: fixed;
  }

    // ensure that top navbar hugs the top in mobile
  .navbar.top-bar {
    @include mobile {
      top: 0;
    }
  }

  #tos {
    padding-top: 100px;
    @include mobile {
      padding: 80px 20px 20px 20px;
    }
  }
}<|MERGE_RESOLUTION|>--- conflicted
+++ resolved
@@ -116,10 +116,6 @@
 
     &:after {
       $height: 6px;
-<<<<<<< HEAD
-      // background: url('/img/pattern-waves.png') left top repeat-x;
-=======
->>>>>>> 9336c83a
       background-size: $gutter;
       bottom: 0;
       left: 0;
@@ -187,24 +183,18 @@
   .card {
     background: none;
     border: 5px solid #3bbdc4;
-<<<<<<< HEAD
-=======
     box-shadow: none;
->>>>>>> 9336c83a
     border-radius: 20px;
 
     .card-img-top {
       color: #a5d6d0;
     }
-<<<<<<< HEAD
-=======
 
     &:hover {
       cursor: pointer;
       box-shadow: 0 5px 15px #39bec5;
       transition: all 0.2s ease-in-out;
     }
->>>>>>> 9336c83a
   }
 
   .card-body {
