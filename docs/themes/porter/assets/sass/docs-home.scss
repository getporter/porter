.home {
  box-sizing: border-box;
  min-height: 100%;

  a {
    text-decoration: underline;
  }

  .docs-home {
    #helm {
      background: $blue1;
    }
  }

  .home-intro-wrap {
    box-sizing: border-box;
    min-height: 100%;
    background: $blue1;
  }

  h3 {
    color: #f6fbfe;
    font-size: 1.125rem;
    @include CBold;
  }

  #helm {

    max-width: 100%;
    position: relative;
    z-index: 500;

    &:after {
      z-index: -100;
      display: block;
      height: 850px;
      width: 100%;
      bottom: 0;
      // background-color: $blue1;
      position: fixed;
    }

    .billboard {
      background-color: white;
      background-size: 376px;
      padding: 165px 60px 100px 60px;
      position: relative;
      text-align:left;

      .helm-logo {
        max-width: 120px;
      }

      #underline, #underline1 {
        position: relative;
      }

      #underline::before {
        content: "";
        position: absolute;
        left: 49%;
        bottom: 10px;
        width: 425px;
        height: 14px;
        transform: skew(-12deg) translateX(-50%);
<<<<<<< HEAD
        // background: rgba(255,203,124,0.7);
=======
>>>>>>> 9336c83a
        background: rgba(238,111,87,0.5);
      }     
      
      #underline1::before {
        content: "";
        position: absolute;
        left: 49%;
        bottom: 10px;
        width: 425px;
        height: 14px;
        transform: skew(-12deg) translateX(-50%);
        background: rgba(238,111,87,0.5);
      }

      h1 {
        @include CBlack;
        color: $blue1;
        line-height: 1.2;
        letter-spacing: -2px;
        font-size: 3.57rem;
        position: relative;
        text-transform: none !important;
      }

      h2 {
        @include CMedium;
        color: $blue4;
        font-size: 1.4rem;
        line-height: 1.3;
        margin-bottom: 30px;
      }

      .helm-logo {
        position: absolute;
        left: 5rem;
        top: 2rem;
        max-width: 102px;
      }

      .fa {
        position: absolute;
        font-size: 2.5rem;
        top: 4rem;
        right: 5rem;
        color: $grey4;

        &.fa-twitter {
          right: 9rem;
          color: $blue2;
          @include transition;
        }

        &:hover {
          opacity: 0.7;
        }
      }

      &:after {
        $height: 6px;
<<<<<<< HEAD
        // background: url('/img/pattern-waves.png') left top repeat-x;
=======
>>>>>>> 9336c83a
        background-size: $gutter;
        bottom: 0;
        content: '';
        display: block;
        height: $height;
        position: absolute;
        width: 100%;
      }
    }
  }

  

  @media only screen and (min-device-width: $mobile-maximum-width + 1) {
    @include boat-animation-rules(-$boat-size, 25%, 145%, 0);
  }

  #boat {
    height: 2em;

    @media only screen and (min-device-width: $mobile-maximum-width + 1) {
      $duration: 20s;
      background: url('/img/boat.png') no-repeat;
      background-size: $boat-size;
      height: 120px; //TODO programmatize this!
      position: relative;
      margin-top: 40px;

      -moz-animation: $boat-animation;
      -webkit-animation: $boat-animation;
      -ms-animation: $boat-animation;
      -o-animation: $boat-animation;
      animation: $boat-animation;
      -webkit-animation-duration: $duration;
      -moz-animation-duration: $duration;
      -ms-animation-duration: $duration;
      -o-animation-duration: $duration;
      animation-duration: $duration;
    }
  }

  .home-featured {
    background-color: $blue1;
    padding-top: 20px;
    padding-bottom: 65px;
    min-height: 400px;

    .panels {
      width: 92%;
      max-width: 1140px;
      min-width: 800px;
    }

    .panel {
      background-color: white;
      @include box-shadow(0,1px,4px,$blue4);
      @include border-radius(0.25em,0.25em);
      text-align: center;
      min-height: 125px;
      color: $grey4;
      margin-bottom: 1.25rem;

      h3 {
        padding: 0.75rem 0 0.5rem;
        border-bottom: 1px solid $light2;
        margin: 0 auto 1rem;
        font-size: 1rem;
        color: $blue3;
        @include CBold;
        letter-spacing: 0.02em;
      }

      p {
        line-height: 1.4;
        display: block;
        font-size: 0.925rem;
        padding: 0 3.5% 1rem;
      }
    }
  }
}<|MERGE_RESOLUTION|>--- conflicted
+++ resolved
@@ -63,10 +63,6 @@
         width: 425px;
         height: 14px;
         transform: skew(-12deg) translateX(-50%);
-<<<<<<< HEAD
-        // background: rgba(255,203,124,0.7);
-=======
->>>>>>> 9336c83a
         background: rgba(238,111,87,0.5);
       }     
       
@@ -126,10 +122,6 @@
 
       &:after {
         $height: 6px;
-<<<<<<< HEAD
-        // background: url('/img/pattern-waves.png') left top repeat-x;
-=======
->>>>>>> 9336c83a
         background-size: $gutter;
         bottom: 0;
         content: '';
