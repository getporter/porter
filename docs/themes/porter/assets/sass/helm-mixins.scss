/* Helm.sh Styles */
//
// Variables
//
// 1. Colours
// 2. Setup Fonts
// 3. CSS3 & Vendor Prefixes


// 1.
// Porter Colours

$gray:   #3C2E53; // ideal for text
$gold:   #DFB960;
$green:  #DDF5F2; // ideal for bg
$pink:   #CFBFD0;
$red:    #AB2449;
$orange: #F1CE91;


// Helm Colours
//
// Primary Colors

$blue1: #2DAFE9;
$blue2: #2BA0D3;
$blue3: #2090CD;
$blue4: #277A9F;

// Shading
$grey1: #ccc;
$grey2: #999;
$grey3: #666;
$grey4: #333333;

$light2: #EBF7FC;
$light1: lighten($light2, 2.5%);


  // old helm.sh colors, discontinue these
  $grey           : #E4E4E4;
  $light1         : #F4F4F4;
  $light2         : #E4E4E4;

  $black          : #555555;
  $dark1          : #4E4E4E;
  $dark2          : #464646;

  $blue           : #3FB1E5;
  $pink           : #FF2A53;

  $darkpink       : #EF637E;
  $darkblue       : #27759A;
  $darkgreen      : #44A653;

  $salmon         : #F99EAC;

  $lightpink      : #FF7590;
  $lightblue      : #7FCCF0;
  $lightgreen     : #68D478;


// 2.
// Fonts
//

@font-face {
  font-family: 'CBlack';
  src: url("/fonts/CBlack.otf") format("opentype");
}

@font-face {
  font-family: 'CLight';
  src: url("/fonts/CLight.otf") format("opentype");
}

@font-face {
  font-family: 'CMedium';
  src: url("/fonts/CMedium.otf") format("opentype");
}

@font-face {
  font-family: 'CBold';
  src: url("/fonts/CBold.otf") format("opentype");
}

@mixin CBlack {
  font-family: 'CBlack';
  font-weight: 900;
}

<<<<<<< HEAD
@font-face {
  font-family: 'CBlack';
  src: url("/fonts/CBlack.otf") format("opentype");
}

@font-face {
  font-family: 'CLight';
  src: url("/fonts/CLight.otf") format("opentype");
}

@font-face {
  font-family: 'CMedium';
  src: url("/fonts/CMedium.otf") format("opentype");
}

@font-face {
  font-family: 'CBold';
  src: url("/fonts/CBold.otf") format("opentype");
}

@mixin CBlack {
  font-family: 'CBlack';
  font-weight: 900;
}

@mixin CBold {
  font-family: 'CBold';
}

@mixin CLight {
  font-family: 'CLight';
}

@mixin CMedium {
  font-family: 'CMedium';
}

@mixin klinicBold {
  font-family: "klinic-bold", "klinic bold", $base;
  font-weight: 600;
  letter-spacing: 0.05em;
  -webkit-font-smoothing: antialiased;
=======
@mixin CBold {
  font-family: 'CBold';
>>>>>>> 9336c83a
}

@mixin CLight {
  font-family: 'CLight';
}

@mixin CMedium {
  font-family: 'CMedium';
}

@mixin upperCase {
  text-transform: uppercase;
  letter-spacing: 0.25em;
}

@mixin normCase {
  text-transform: none;
  letter-spacing: 0.015em;
}


// 3.
// Load CSS & Vendor Prefixes
//
// via Compass
// https://github.com/gruntjs/grunt-contrib-compass
//

//@import "assets/compass/css3";

@mixin transition($property:all, $duration:0.3s, $easing:ease-in-out) {
  transition: $property $duration $easing;
}

@mixin border-radius($radius1:3px, $radius2:3px) {
  -webkit-border-radius: $radius1 $radius2 $radius1 $radius2;
  -moz-border-radius: $radius1 $radius2 $radius1 $radius2;
  border-radius: $radius1 $radius2 $radius1 $radius2;
}

@mixin box-shadow($xlength:0, $ylength:2px, $size:0, $color:rgba(30,30,30,0.25)) {
  -webkit-box-shadow: $xlength $ylength $size $color;
  -moz-box-shadow: $xlength $ylength $size $color;
  box-shadow: $xlength $ylength $size $color;
}

@mixin keyframe ($animation_name) {
  @-webkit-keyframes $animation_name {
    @content;
  }
  @-moz-keyframes $animation_name {
    @content;
  }
  @-o-keyframes $animation_name {
    @content;
  }
  @keyframes $animation_name {
    @content;
  }
}

@mixin animation ($delay, $duration, $animation) {
  -webkit-animation-delay: $delay;
  -webkit-animation-duration: $duration;
  -webkit-animation-name: $animation;
  -webkit-animation-fill-mode: forwards;
  -moz-animation-delay: $delay;
  -moz-animation-duration: $duration;
  -moz-animation-name: $animation;
  -moz-animation-fill-mode: forwards;
  animation-delay: $delay;
  animation-duration: $duration;
  animation-name: $animation;
  animation-fill-mode: forwards;
}

/**
 * Media query breakpoints
 */
 $desktopFloor: 64.0625em;
 $tabletFloor: 40.063em;
 $tabletCeiling: 64.0624em;
 $mobileCeiling: 40em;
 
 @mixin mobile {
   @media only screen and (max-width: $mobileCeiling) {
     @content;
   }
 }
 
 @mixin tablet {
   @media only screen and (min-width: $tabletFloor) {
     @content;
   }
 }
 
 @mixin mobileAndTablet {
   @media only screen and (max-width: $tabletCeiling) {
     @content;
   }
 }
 
 @mixin desktop {
   @media only screen and (min-width: $desktopFloor) {
     @content;
   }
 }
 
 @mixin landscape {
   @media only screen and (min-width: 569px) and (max-width: 736px) and (orientation: landscape) {
     @content;
   }
 }
 
 @mixin smallLandscape {
   @media only screen and (max-width: 568px) and (orientation: landscape) {
     @content;
   }
 }
 
 // vertical alignment
 
 @mixin fullheight {
   min-height: 100%;
   height: 100%;
 }
 
 @mixin centerer {
   position: absolute;
   top: 50%;
   left: 50%;
   transform: translate(-50%, -50%);
 }
 
 @mixin topper {
   position: absolute;
   top: 0%;
 }
 
 @mixin bottomer {
   position: absolute;
   bottom: 0%;
 }
 
 // link effect
 @mixin ripple($color: $salmon) {
   position: relative;
   display: inline-block;
   text-align: center;
   @include transition;
 
   &::after {
     display: inline-block;
     content: "";
     background: #cc0046;
     height: 5px;
     position: absolute;
     bottom: 0;
     left: 50%;
     width: 10%;
     opacity: 0;
     margin: 0 0 0 -5%;
     @include transition;
   }
 
   &:hover::after {
     width: 100%;
     left: 0;
     margin-left: 0;
     opacity: 1;
   }
 }<|MERGE_RESOLUTION|>--- conflicted
+++ resolved
@@ -89,53 +89,8 @@
   font-weight: 900;
 }
 
-<<<<<<< HEAD
-@font-face {
-  font-family: 'CBlack';
-  src: url("/fonts/CBlack.otf") format("opentype");
-}
-
-@font-face {
-  font-family: 'CLight';
-  src: url("/fonts/CLight.otf") format("opentype");
-}
-
-@font-face {
-  font-family: 'CMedium';
-  src: url("/fonts/CMedium.otf") format("opentype");
-}
-
-@font-face {
-  font-family: 'CBold';
-  src: url("/fonts/CBold.otf") format("opentype");
-}
-
-@mixin CBlack {
-  font-family: 'CBlack';
-  font-weight: 900;
-}
-
 @mixin CBold {
   font-family: 'CBold';
-}
-
-@mixin CLight {
-  font-family: 'CLight';
-}
-
-@mixin CMedium {
-  font-family: 'CMedium';
-}
-
-@mixin klinicBold {
-  font-family: "klinic-bold", "klinic bold", $base;
-  font-weight: 600;
-  letter-spacing: 0.05em;
-  -webkit-font-smoothing: antialiased;
-=======
-@mixin CBold {
-  font-family: 'CBold';
->>>>>>> 9336c83a
 }
 
 @mixin CLight {
