--- conflicted
+++ resolved
@@ -54,19 +54,11 @@
 
           <section class="billboard row mx-0">
             <div class="container col-md-6">
-<<<<<<< HEAD
-              <h1 class="mb-3"> <span id="underline"> Your Application </span> and everything <br> you need to <br> <span id="underline1">Deploy Together </span> </h1>
-              <h2>Package your application artifact, client tools, configuration and deployment logic together as a versioned bundle that you can distribute, and then install with a single command</h2>
-
-              <button class="btn btn-github mt-3 btn-lg text-center">
-                <h2 class="mb-0 p-2 txt-github">Get Started  <i class="fa-brands fa-github"></i></h2>
-=======
               <h1 class="mb-3">Your Application and everything you need to, <br> <span id="underline1">Deploy Together </span> </h1>
               <h2>Package your application, client tools, configuration, and deployment logic into an installer that you can distribute and run with a single command.</h2>
 
               <button class="btn btn-github mt-3 btn-lg text-center">
                 <h2 class="mb-0 p-2 txt-github"><a style=" text-decoration:none; color:white" href="{{ .Site.BaseURL }}quickstart">Get Started  </a></h2>
->>>>>>> 9336c83a
               </button>
 
             </div>
@@ -100,10 +92,6 @@
                 <p class="p-0">Porter is never a replacement for an existing tool. Think of it as doing extra nice things on top of what those great tools already do!</p>
                 <ul class="emoji-list row p-0 my-5" style="justify-content: center;">
                   <li class="card p-3" style="width: 20rem; margin-right: 2%;">
-<<<<<<< HEAD
-                    <!-- <span class="emoji">📦</span>  -->
-=======
->>>>>>> 9336c83a
                     <i class="fa-solid fa-box fa-3x card-img-top text-center"></i>
                     <div class="card-body">
                       <h5 class="card-title">Package</h5>
@@ -114,10 +102,6 @@
                   </li>
 
                   <li class="card p-3" style="width: 20rem; margin-right: 2%;">
-<<<<<<< HEAD
-                    <!-- <span class="emoji">📦</span>  -->
-=======
->>>>>>> 9336c83a
                     <i class="fa-solid fa-file-signature fa-3x card-img-top text-center"></i>
                     <div class="card-body">
                       <h5 class="card-title">Signature</h5>
@@ -128,10 +112,6 @@
                   </li>
 
                   <li class="card p-3" style="width: 20rem;">
-<<<<<<< HEAD
-                    <!-- <span class="emoji">📦</span>  -->
-=======
->>>>>>> 9336c83a
                     <i class="fa-solid fa-clock fa-3x card-img-top text-center"></i>
                     <div class="card-body">
                       <h5 class="card-title">Time</h5>
@@ -141,12 +121,7 @@
                     </div>
                   </li>
 
-<<<<<<< HEAD
-                  <li class="card p-3 mt-4" style="width: 62rem; margin-right: 2%;">
-                    <!-- <span class="emoji">📦</span>  -->
-=======
                   <li class="card p-3 mt-4" style="width: 63rem;">
->>>>>>> 9336c83a
                     <i class="fa-solid fa-folder fa-3x card-img-top text-center" ></i>
                     <div class="card-body">
                       <h5 class="card-title">Rich Metadata</h5>
@@ -156,12 +131,7 @@
                     </div>
                   </li>
 
-<<<<<<< HEAD
-                  <li class="card p-3 mt-4" style="width: 62rem; margin-right: 2%;">
-                    <!-- <span class="emoji">📦</span>  -->
-=======
                   <li class="card p-3 mt-4" style="width: 63rem;">
->>>>>>> 9336c83a
                     <i class="fa-solid fa-brain fa-3x card-img-top text-center"></i>
                     <div class="card-body">
                       <h5 class="card-title">Operational Knowledge</h5>
@@ -171,12 +141,7 @@
                     </div>
                   </li>
 
-<<<<<<< HEAD
-                  <li class="card p-3 mt-4" style="width: 62rem;">
-                    <!-- <span class="emoji">📦</span>  -->
-=======
                   <li class="card p-3 mt-4" style="width: 63rem;">
->>>>>>> 9336c83a
                     <i class="fa-solid fa-people-group fa-3x card-img-top text-center" ></i>
                     <div class="card-body">
                       <h5 class="card-title">Team</h5>
@@ -185,15 +150,6 @@
                       </p>
                     </div>
                   </li>
-<<<<<<< HEAD
-
-                  <!-- <li><span class="emoji">🔏</span> </li>
-                  <li><span class="emoji">🕑</span> </li>
-                  <li><span class="emoji">🗂</span> </li>
-                  <li><span class="emoji">🧠</span> </li>
-                  <li><span class="emoji">💁‍♀️</span> </li> -->
-=======
->>>>>>> 9336c83a
                 </ul>
                 <p class="p-0">These are just some of the reasons why working with bundles with the tools embedded inside is helpful vs. using the same tools standalone.</p>
               </div>
