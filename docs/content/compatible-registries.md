---
title: Compatible Registries
description: Understanding which OCI registries work with CNAB
---

Cloud Native Application Bundles are very new, and support for storing anything
other than container images in a registry is inconsistent. The community has
tested a bunch of registries for compatibility with CNAB and so far here is what
we have found.

There is an explicit verification using Porter because we use specific libraries,
such as [cnab-to-oci], and this helps us communicate confidently that we've tested
out a particular registry and know that it will work for you.

| Registry | CNAB Compatible | Porter Verified |
| -------- | --------------- | ------------- |
| ACR | Yes | Yes |
| Artifactory | No |  |
| Docker Hub | Yes | Yes |
| Digital Ocean | Yes | Yes |
| ECR | No |  |
| GCR | Yes |
| GitHub Packages | Yes | Yes |
| Nexus | No |  |
<<<<<<< HEAD
| Quay | No | No |
| Harbor | yes | yes |

 If you are a registry or user and know that this page is out of date, [please
 let us know!](https://github.com/deislabs/porter/issues/new)_

 [cnab-to-oci]: https://github.com/docker/cnab-to-oci
=======
| Quay | No | No
 
 _If you are a registry or user and know that this page is out of date, [please
 let us know!](https://github.com/getporter/porter/issues/new)_
 
 [cnab-to-oci]: https://github.com/docker/cnab-to-oci
 
>>>>>>> 7d61294e
<|MERGE_RESOLUTION|>--- conflicted
+++ resolved
@@ -22,20 +22,10 @@
 | GCR | Yes |
 | GitHub Packages | Yes | Yes |
 | Nexus | No |  |
-<<<<<<< HEAD
 | Quay | No | No |
 | Harbor | yes | yes |
 
  If you are a registry or user and know that this page is out of date, [please
  let us know!](https://github.com/deislabs/porter/issues/new)_
-
- [cnab-to-oci]: https://github.com/docker/cnab-to-oci
-=======
-| Quay | No | No
  
- _If you are a registry or user and know that this page is out of date, [please
- let us know!](https://github.com/getporter/porter/issues/new)_
- 
- [cnab-to-oci]: https://github.com/docker/cnab-to-oci
- 
->>>>>>> 7d61294e
+ [cnab-to-oci]: https://github.com/docker/cnab-to-oci