---
title: Dependencies
description: Dependency Management with Porter
---

In the Porter manifest you can [define a dependency](#define-a-dependency) on another 
bundle. The dependent bundle is executed _before_ the bundle is installed, updated, or a custom action is invoked.
The dependent bundle is uninstalled _after_ the root bundle is uninstalled.

Dependencies are an extension of the [CNAB Spec](https://github.com/cnabio/cnab-spec/blob/master/500-CNAB-dependencies.md).
The Dependency specification is still evolving and we are using Porter to act as an initial implementation. So other CNAB 
tools may not support dependencies initially.

Here is a [full example][example] of a Porter manifest that uses dependencies.

## Define a dependency

In the manifest, add entries for each dependency of your bundle. The key used is a short name for the dependent bundle that
you will use to reference the dependent bundle elsewhere in the bundle. For example you can reference the dependent bundle's
outputs via `{{ bundle.dependencies.KEY.outputs }}`.

```yaml
dependencies:
<<<<<<< HEAD
  - name: mysql
    tag: getporter/mysql:v0.1.2
=======
  mysql:
    tag: getporter/mysql:v0.1.3
>>>>>>> 2d1f7638
```

## Defaulting Parameters

Parameters defined in a dependent bundle can be defaulted from the root bundle.
In the example below, the mysql bundle defines `database_name` and
`mysql_user` parameters, and the root bundle (Wordpress) has chosen to default those parameters
to specific values, so that the user isn't required to provide values for those parameter.

```yaml
dependencies:
<<<<<<< HEAD
  - name: mysql
    tag: getporter/mysql:v0.1.2
=======
  mysql:
    tag: getporter/mysql:v0.1.3
>>>>>>> 2d1f7638
    parameters:
      database_name: wordpress
      mysql_user: wordpress
```

## Specifying parameters

### Command-line

You can specify parameters for a dependent bundle on the command-line using the following syntax

```
--param KEY#NAME=VALUE
```

For example, to override the default parameter `database_name` when installing the wordpress bundle the comand would be

```
$ porter install --tag getporter/mysql:v0.1.3 --param mysql#database_name=mywordpress
```

* `KEY`: The dependency key used in the `dependencies` section of the porter manifest. From the example above, the key is "mysql".
* `NAME`: The name of the parameter.
* `VALUE`: The parameter value.

### Parameter Set

The same syntax shown above can be used to specify dependency parameters in a [Parameter Set][parameter-set] file.

Here, the `name` field should be set to the `KEY#NAME` value, or `mysql#database-name` from above.

```json
{
  "name": "wordpress",
  "parameters": [
    {
      "name": "mysql#database-name",
      "source": {
        "value": "mywordpress"
      }
    }
  ]
}
```

### Parameter Precedence

A parameter for a dependency can be set in a few places, here is the order of precedence:

1. Parameters set directly on the command-line via `--param`
1. Parameters set in a [Parameter Set][parameter-set] file via `--parameter-set`
1. Parameters set using a dependency default, for example 
    ```yaml
    dependencies:
<<<<<<< HEAD
    - name: mysql
      tag: getporter/mysql:v0.1.2
      parameters:
        database_name: wordpress
=======
      mysql:
        tag: getporter/mysql:v0.1.3
        parameters:
          database_name: wordpress
>>>>>>> 2d1f7638
    ```
1. Parameter defaults defined in a bundle, for example
    ```yaml
    parameters:
    - name: database_name
      type: string
      default: mydb
    ```

## Dependency Graph

At this time Porter only supports direct dependencies. Dependencies of dependencies, a.k.a. 
transitive dependencies, are ignored. See [Design: Dependency Graph Resolution](https://github.com/deislabs/porter/issues/69) 
for our backlog item tracking this feature. We do plan to support it!

[example]: /src/build/testdata/bundles/wordpress/porter.yaml
[parameter-set]: /parameters#parameter-sets<|MERGE_RESOLUTION|>--- conflicted
+++ resolved
@@ -21,13 +21,8 @@
 
 ```yaml
 dependencies:
-<<<<<<< HEAD
   - name: mysql
-    tag: getporter/mysql:v0.1.2
-=======
-  mysql:
     tag: getporter/mysql:v0.1.3
->>>>>>> 2d1f7638
 ```
 
 ## Defaulting Parameters
@@ -39,13 +34,8 @@
 
 ```yaml
 dependencies:
-<<<<<<< HEAD
   - name: mysql
-    tag: getporter/mysql:v0.1.2
-=======
-  mysql:
     tag: getporter/mysql:v0.1.3
->>>>>>> 2d1f7638
     parameters:
       database_name: wordpress
       mysql_user: wordpress
@@ -100,17 +90,10 @@
 1. Parameters set using a dependency default, for example 
     ```yaml
     dependencies:
-<<<<<<< HEAD
     - name: mysql
-      tag: getporter/mysql:v0.1.2
+      tag: getporter/mysql:v0.1.3
       parameters:
         database_name: wordpress
-=======
-      mysql:
-        tag: getporter/mysql:v0.1.3
-        parameters:
-          database_name: wordpress
->>>>>>> 2d1f7638
     ```
 1. Parameter defaults defined in a bundle, for example
     ```yaml
