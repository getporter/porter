--- conflicted
+++ resolved
@@ -55,7 +55,6 @@
 Create a credential set for the credentials-tutorial bundle with the combination of `porter credentials create` and `porter credentials apply` command. Edit the generated file to contain the required credentials for the corresponding bundle. In this case, it is the `github-token` that uses `GITHUB_TOKEN` environment variable as its source. Then, run the `porter credentials apply` command to create the new credential set from the modified file.
 
 ```console
-<<<<<<< HEAD
 $ porter credentials create github.json
 creating porter credential set in the current directory
 $ cat github.json
@@ -75,20 +74,6 @@
 }
 $ porter credentials apply github.json
 Applied /github credential set
-=======
-$ porter credentials generate github --reference ghcr.io/getporter/examples/credentials-tutorial:v0.3.0
-Generating new credential github from bundle credentials-tutorial
-==> 1 credentials required for bundle credentials-tutorial
-? How would you like to set credential "github-token"
-  [Use arrows to move, space to select, type to filter]
-  secret
-  specific value
-> environment variable
-  file path
-  shell command
-? Enter the environment variable that will be used to set credential "github-token"
-  GITHUB_TOKEN
->>>>>>> 2e2f0377
 ```
 
 This creates a credential set named github.
