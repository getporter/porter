--- conflicted
+++ resolved
@@ -96,7 +96,7 @@
 For example:
 
 ```
-porter install --cred github --reference getporter/credentials-tutorial:v0.1.0
+porter install --cred github --reference getporter/credentials-tutorial:v0.3.0
 ```
 
 The output of this example bundle prints data from your public GitHub user profile.
@@ -140,41 +140,6 @@
 }
 ```
 
-<<<<<<< HEAD
-=======
-Sometimes it is easier to store the credential set in a file instead of having Porter configured with a storage plugin, for example on a test server.
-In that case, you can save the credential set to a file with the following command:
-
-```
-porter credentials show github --output json > github-creds.json
-```
-
-The contents of the file are shown below:
-
-```json
-{
-  "schemaVersion": "1.0.0-DRAFT+b6c701f",
-  "name": "github",
-  "created": "2021-06-29T09:44:32.16657-05:00",
-  "modified": "2021-06-29T09:44:32.16657-05:00",
-  "credentials": [
-    {
-      "name": "github-token",
-      "source": {
-        "env": "GITHUB_TOKEN"
-      }
-    }
-  ]
-}
-```
-
-Below is an example of specifying the credential set with a filepath:
-
-```
-porter install --cred ./github-creds.json --reference getporter/credentials-tutorial:v0.1.0
-```
-
->>>>>>> d5488470
 ## Cleanup
 
 To clean up the resources installed from this QuickStart, use the `porter uninstall` command. 
