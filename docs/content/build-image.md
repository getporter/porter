--- conflicted
+++ resolved
@@ -16,12 +16,7 @@
 name: HELLO
 version: 0.1.0
 description: "An example Porter configuration"
-<<<<<<< HEAD
-tag: getporter/porter-hello:v0.1.0
-=======
-# TODO: update the registry to your own, e.g. myregistry/porter-hello
 tag: getporter/porter-hello
->>>>>>> b949dd76
 
 mixins:
   - exec
