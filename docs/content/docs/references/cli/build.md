---
title: "porter build"
slug: porter_build
url: /cli/porter_build/
---
## porter build

Build a bundle

### Synopsis

Builds the bundle in the current directory by generating a Dockerfile and a CNAB bundle.json, and then building the bundle image.

The docker driver builds the bundle image using the local Docker host. To use a remote Docker host, set the following environment variables:
  DOCKER_HOST (required)
  DOCKER_TLS_VERIFY (optional)
  DOCKER_CERT_PATH (optional)
'


```
porter build [flags]
```

### Examples

```
  porter build
  porter build --name newbuns
  porter build --version 0.1.0
  porter build --file path/to/porter.yaml
  porter build --dir path/to/build/context
  porter build --custom version=0.2.0 --custom myapp.version=0.1.2

```

### Options

```
<<<<<<< HEAD
      --build-arg stringArray   Set build arguments in the template Dockerfile (format: NAME=VALUE). May be specified multiple times. Max length is 5,000 characters.
      --custom stringArray      Define an individual key-value pair for the custom section in the form of NAME=VALUE. Use dot notation to specify a nested custom field. May be specified multiple times. Max length is 5,000 characters when used as a build argument.
  -d, --dir string              Path to the build context directory where all bundle assets are located. Defaults to the current directory.
  -f, --file string             Path to the Porter manifest. The path is relative to the build context directory. Defaults to porter.yaml in the current directory.
  -h, --help                    help for build
      --insecure-registry       Don't require TLS when pulling referenced images
      --name string             Override the bundle name
      --no-cache                Do not use the Docker cache when building the bundle image.
      --no-lint                 Do not run the linter
      --preserve-tags           Preserve the original tag name on referenced images
      --secret stringArray      Secret file to expose to the build (format: id=mysecret,src=/local/secret). Custom values are accessible as build arguments in the template Dockerfile and in the manifest using template variables. May be specified multiple times.
      --ssh stringArray         SSH agent socket or keys to expose to the build (format: default|<id>[=<socket>|<key>[,<key>]]). May be specified multiple times.
      --version string          Override the bundle version
=======
      --build-arg stringArray       Set build arguments in the template Dockerfile (format: NAME=VALUE). May be specified multiple times. Max length is 5,000 characters.
      --build-context stringArray   Define additional build context with specified contents (format: NAME=PATH). May be specified multiple times.
      --custom stringArray          Define an individual key-value pair for the custom section in the form of NAME=VALUE. Use dot notation to specify a nested custom field. May be specified multiple times. Max length is 5,000 characters when used as a build argument.
  -d, --dir string                  Path to the build context directory where all bundle assets are located. Defaults to the current directory.
  -f, --file string                 Path to the Porter manifest. The path is relative to the build context directory. Defaults to porter.yaml in the current directory.
  -h, --help                        help for build
      --insecure-registry           Don't require TLS when pulling referenced images
      --name string                 Override the bundle name
      --no-cache                    Do not use the Docker cache when building the bundle image.
      --no-lint                     Do not run the linter
      --secret stringArray          Secret file to expose to the build (format: id=mysecret,src=/local/secret). Custom values are accessible as build arguments in the template Dockerfile and in the manifest using template variables. May be specified multiple times.
      --ssh stringArray             SSH agent socket or keys to expose to the build (format: default|<id>[=<socket>|<key>[,<key>]]). May be specified multiple times.
      --version string              Override the bundle version
>>>>>>> ebd9d780
```

### Options inherited from parent commands

```
      --experimental strings   Comma separated list of experimental features to enable. See https://porter.sh/configuration/#experimental-feature-flags for available feature flags.
      --verbosity string       Threshold for printing messages to the console. Available values are: debug, info, warning, error. (default "info")
```

### SEE ALSO

* [porter](/cli/porter/)	 - With Porter you can package your application artifact, client tools, configuration and deployment logic together as a versioned bundle that you can distribute, and then install with a single command.

Most commands require a Docker daemon, either local or remote.

Try our QuickStart https://porter.sh/quickstart to learn how to use Porter.

<|MERGE_RESOLUTION|>--- conflicted
+++ resolved
@@ -37,21 +37,6 @@
 ### Options
 
 ```
-<<<<<<< HEAD
-      --build-arg stringArray   Set build arguments in the template Dockerfile (format: NAME=VALUE). May be specified multiple times. Max length is 5,000 characters.
-      --custom stringArray      Define an individual key-value pair for the custom section in the form of NAME=VALUE. Use dot notation to specify a nested custom field. May be specified multiple times. Max length is 5,000 characters when used as a build argument.
-  -d, --dir string              Path to the build context directory where all bundle assets are located. Defaults to the current directory.
-  -f, --file string             Path to the Porter manifest. The path is relative to the build context directory. Defaults to porter.yaml in the current directory.
-  -h, --help                    help for build
-      --insecure-registry       Don't require TLS when pulling referenced images
-      --name string             Override the bundle name
-      --no-cache                Do not use the Docker cache when building the bundle image.
-      --no-lint                 Do not run the linter
-      --preserve-tags           Preserve the original tag name on referenced images
-      --secret stringArray      Secret file to expose to the build (format: id=mysecret,src=/local/secret). Custom values are accessible as build arguments in the template Dockerfile and in the manifest using template variables. May be specified multiple times.
-      --ssh stringArray         SSH agent socket or keys to expose to the build (format: default|<id>[=<socket>|<key>[,<key>]]). May be specified multiple times.
-      --version string          Override the bundle version
-=======
       --build-arg stringArray       Set build arguments in the template Dockerfile (format: NAME=VALUE). May be specified multiple times. Max length is 5,000 characters.
       --build-context stringArray   Define additional build context with specified contents (format: NAME=PATH). May be specified multiple times.
       --custom stringArray          Define an individual key-value pair for the custom section in the form of NAME=VALUE. Use dot notation to specify a nested custom field. May be specified multiple times. Max length is 5,000 characters when used as a build argument.
@@ -62,10 +47,10 @@
       --name string                 Override the bundle name
       --no-cache                    Do not use the Docker cache when building the bundle image.
       --no-lint                     Do not run the linter
+      --preserve-tags               Preserve the original tag name on referenced images
       --secret stringArray          Secret file to expose to the build (format: id=mysecret,src=/local/secret). Custom values are accessible as build arguments in the template Dockerfile and in the manifest using template variables. May be specified multiple times.
       --ssh stringArray             SSH agent socket or keys to expose to the build (format: default|<id>[=<socket>|<key>[,<key>]]). May be specified multiple times.
       --version string              Override the bundle version
->>>>>>> ebd9d780
 ```
 
 ### Options inherited from parent commands
