--- conflicted
+++ resolved
@@ -11,9 +11,8 @@
 
 Migrate data from Porter v0.38 into a v1 installation of Porter.
 
-<<<<<<< HEAD
-Always back up Porter's data before performing a migration. Instructions for backing up are at https://getporter.org/storage-migrate.
-=======
+See https://getporter.org/storage-migrate for a full description of the migration process. Below is a summary:
+
 Before running this command, you should have:
 
 1. Installed Porter v1, see https://getporter.org/install for instructions.
@@ -22,7 +21,6 @@
 4. Configured a default storage account for the new version of Porter. The data from the old account will be migrated into the default storage account.
 
 This upgrades the data to the current storage schema, and does not change the data stored in the old account.
->>>>>>> eaf8d0d4
 
 ```
 porter storage migrate --old-home OLD_PORTER_HOME [--old-account STORAGE_NAME] [--namespace NAMESPACE] [flags]
@@ -41,7 +39,7 @@
 
 ```
   -h, --help                 help for migrate
-  -n, --namespace string     Destination namespace where the migrated data should be saved. By default, Porter migrates your data into the current namespace as configured by environment variables and your config file, and otherwise the global namespace is used.
+  -n, --namespace string     Destination namespace where the migrated data should be saved. By default, Porter migrates your data into the current namespace as configured by environment variables and your config file, otherwise the global namespace is used.
       --old-account string   Name of the storage account in the old Porter configuration file containing the data that should be migrated. If unspecified, the default storage account is used.
       --old-home string      Path to the old PORTER_HOME directory where the previous version of Porter is installed
 ```
