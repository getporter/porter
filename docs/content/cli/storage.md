---
title: "porter storage"
slug: porter_storage
url: /cli/porter_storage/
---
## porter storage

Manage data stored by Porter

### Synopsis

Manage the data stored by Porter, such as credentials and installation data.


### Options

```
  -h, --help   help for storage
```

### Options inherited from parent commands

```
      --debug                  Enable debug logging
      --debug-plugins          Enable plugin debug logging
      --experimental strings   Comma separated list of experimental features to enable. See https://porter.sh/configuration/#experimental-feature-flags for available feature flags.
```

### SEE ALSO

<<<<<<< HEAD
* [porter](/cli/porter/)	 - With Porter you can package your application artifact, client tools, configuration and deployment logic together as a versioned bundle that you can distribute, and then install with a single command.

Most commands require a Docker daemon, either local or remote.

Try our QuickStart https://porter.sh/quickstart to learn how to use Porter.

=======
* [porter](/cli/porter/)	 - I am porter 👩🏽‍✈️, the friendly neighborhood CNAB authoring tool
* [porter storage fix-permissions](/cli/porter_storage_fix-permissions/)	 - Fix the permissions on your PORTER_HOME directory
>>>>>>> 33d8e798
* [porter storage migrate](/cli/porter_storage_migrate/)	 - Migrate active storage account
<|MERGE_RESOLUTION|>--- conflicted
+++ resolved
@@ -28,15 +28,11 @@
 
 ### SEE ALSO
 
-<<<<<<< HEAD
 * [porter](/cli/porter/)	 - With Porter you can package your application artifact, client tools, configuration and deployment logic together as a versioned bundle that you can distribute, and then install with a single command.
 
 Most commands require a Docker daemon, either local or remote.
 
 Try our QuickStart https://porter.sh/quickstart to learn how to use Porter.
 
-=======
-* [porter](/cli/porter/)	 - I am porter 👩🏽‍✈️, the friendly neighborhood CNAB authoring tool
 * [porter storage fix-permissions](/cli/porter_storage_fix-permissions/)	 - Fix the permissions on your PORTER_HOME directory
->>>>>>> 33d8e798
 * [porter storage migrate](/cli/porter_storage_migrate/)	 - Migrate active storage account
