--- conflicted
+++ resolved
@@ -42,26 +42,10 @@
 ### Options
 
 ```
-<<<<<<< HEAD
-      --allow-docker-host-access    Controls if the bundle should have access to the host's Docker daemon with elevated privileges. See https://getporter.org/configuration/#allow-docker-host-access for the full implications of this flag.
-      --cnab-file string            Path to the CNAB bundle.json file.
-  -c, --cred stringArray            Credential to use when installing the bundle. It should be a named set of credentials and may be specified multiple times.
-      --debug                       Run the bundle in debug mode.
-  -d, --driver string               Specify a driver to use. Allowed values: docker, debug (default "docker")
-  -f, --file string                 Path to the porter manifest file. Defaults to the bundle in the current directory.
-      --force                       Force a fresh pull of the bundle
-  -h, --help                        help for upgrade
-      --insecure-registry           Don't require TLS for the registry
-  -n, --namespace string            Namespace of the specified installation. Defaults to the global namespace.
-      --no-logs                     Do not persist the bundle execution logs
-      --param stringArray           Define an individual parameter in the form NAME=VALUE. Overrides parameters otherwise set via --parameter-set. May be specified multiple times.
-  -p, --parameter-set stringArray   Name of a parameter set file for the bundle. May be either a named set of parameters or a filepath, and specified multiple times.
-  -r, --reference string            Use a bundle in an OCI registry specified by the given reference.
-      --version string              Version to which the installation should be upgraded. This represents the version of the bundle, which assumes the convention of setting the bundle tag to its version.
-=======
       --allow-docker-host-access     Controls if the bundle should have access to the host's Docker daemon with elevated privileges. See https://getporter.org/configuration/#allow-docker-host-access for the full implications of this flag.
       --cnab-file string             Path to the CNAB bundle.json file.
   -c, --credential-set stringArray   Credential sets to use when running the bundle. It should be a named set of credentials and may be specified multiple times.
+      --debug                        Run the bundle in debug mode.
   -d, --driver string                Specify a driver to use. Allowed values: docker, debug (default "docker")
   -f, --file string                  Path to the porter manifest file. Defaults to the bundle in the current directory.
       --force                        Force a fresh pull of the bundle
@@ -73,7 +57,6 @@
   -p, --parameter-set stringArray    Parameter sets to use when running the bundle. It should be a named set of parameters and may be specified multiple times.
   -r, --reference string             Use a bundle in an OCI registry specified by the given reference.
       --version string               Version to which the installation should be upgraded. This represents the version of the bundle, which assumes the convention of setting the bundle tag to its version.
->>>>>>> 9ba3c937
 ```
 
 ### Options inherited from parent commands
