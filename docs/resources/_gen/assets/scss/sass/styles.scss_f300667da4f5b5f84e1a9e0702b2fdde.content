@charset "UTF-8";
/* ==
Helm
*/
/*! normalize.css v3.0.3 | MIT License | github.com/necolas/normalize.css */
/**
 * 1. Set default font family to sans-serif.
 * 2. Prevent iOS and IE text size adjust after device orientation change,
 *    without disabling user zoom.
 */
html {
  font-family: sans-serif;
  /* 1 */
  -ms-text-size-adjust: 100%;
  /* 2 */
  -webkit-text-size-adjust: 100%;
  /* 2 */ }

/**
 * Remove default margin.
 */
body {
  margin: 0; }

/* HTML5 display definitions
   ========================================================================== */
/**
 * Correct `block` display not defined for any HTML5 element in IE 8/9.
 * Correct `block` display not defined for `details` or `summary` in IE 10/11
 * and Firefox.
 * Correct `block` display not defined for `main` in IE 11.
 */
article,
aside,
details,
figcaption,
figure,
footer,
header,
hgroup,
main,
menu,
nav,
section,
summary {
  display: block; }

/**
 * 1. Correct `inline-block` display not defined in IE 8/9.
 * 2. Normalize vertical alignment of `progress` in Chrome, Firefox, and Opera.
 */
audio,
canvas,
progress,
video {
  display: inline-block;
  /* 1 */
  vertical-align: baseline;
  /* 2 */ }

/**
 * Prevent modern browsers from displaying `audio` without controls.
 * Remove excess height in iOS 5 devices.
 */
audio:not([controls]) {
  display: none;
  height: 0; }

/**
 * Address `[hidden]` styling not present in IE 8/9/10.
 * Hide the `template` element in IE 8/9/10/11, Safari, and Firefox < 22.
 */
[hidden],
template {
  display: none; }

/* Links
   ========================================================================== */
/**
 * Remove the gray background color from active links in IE 10.
 */
a {
  background-color: transparent; }

/**
 * Improve readability of focused elements when they are also in an
 * active/hover state.
 */
a:active,
a:hover {
  outline: 0; }

/* Text-level semantics
   ========================================================================== */
/**
 * Address styling not present in IE 8/9/10/11, Safari, and Chrome.
 */
abbr[title] {
  border-bottom: 1px dotted; }

/**
 * Address style set to `bolder` in Firefox 4+, Safari, and Chrome.
 */
b,
strong {
  font-weight: bold; }

/**
 * Address styling not present in Safari and Chrome.
 */
dfn {
  font-style: italic; }

/**
 * Address variable `h1` font-size and margin within `section` and `article`
 * contexts in Firefox 4+, Safari, and Chrome.
 */
h1 {
  font-size: 2em;
  margin: 0.67em 0; }

/**
 * Address styling not present in IE 8/9.
 */
mark {
  background: #ff0;
  color: #000; }

/**
 * Address inconsistent and variable font size in all browsers.
 */
small {
  font-size: 80%; }

/**
 * Prevent `sub` and `sup` affecting `line-height` in all browsers.
 */
sub,
sup {
  font-size: 75%;
  line-height: 0;
  position: relative;
  vertical-align: baseline; }

sup {
  top: -0.5em; }

sub {
  bottom: -0.25em; }

/* Embedded content
   ========================================================================== */
/**
 * Remove border when inside `a` element in IE 8/9/10.
 */
img {
  border: 0; }

/**
 * Correct overflow not hidden in IE 9/10/11.
 */
svg:not(:root) {
  overflow: hidden; }

/* Grouping content
   ========================================================================== */
/**
 * Address margin not present in IE 8/9 and Safari.
 */
figure {
  margin: 1em 40px; }

/**
 * Address differences between Firefox and other browsers.
 */
hr {
  box-sizing: content-box;
  height: 0; }

/**
 * Contain overflow in all browsers.
 */
pre {
  overflow: auto; }

/**
 * Address odd `em`-unit font size rendering in all browsers.
 */
code,
kbd,
pre,
samp {
  font-family: monospace, monospace;
  font-size: 1em; }

/* Forms
   ========================================================================== */
/**
 * Known limitation: by default, Chrome and Safari on OS X allow very limited
 * styling of `select`, unless a `border` property is set.
 */
/**
 * 1. Correct color not being inherited.
 *    Known issue: affects color of disabled elements.
 * 2. Correct font properties not being inherited.
 * 3. Address margins set differently in Firefox 4+, Safari, and Chrome.
 */
button,
input,
optgroup,
select,
textarea {
  color: inherit;
  /* 1 */
  font: inherit;
  /* 2 */
  margin: 0;
  /* 3 */ }

/**
 * Address `overflow` set to `hidden` in IE 8/9/10/11.
 */
button {
  overflow: visible; }

/**
 * Address inconsistent `text-transform` inheritance for `button` and `select`.
 * All other form control elements do not inherit `text-transform` values.
 * Correct `button` style inheritance in Firefox, IE 8/9/10/11, and Opera.
 * Correct `select` style inheritance in Firefox.
 */
button,
select {
  text-transform: none; }

/**
 * 1. Avoid the WebKit bug in Android 4.0.* where (2) destroys native `audio`
 *    and `video` controls.
 * 2. Correct inability to style clickable `input` types in iOS.
 * 3. Improve usability and consistency of cursor style between image-type
 *    `input` and others.
 */
button,
html input[type="button"],
input[type="reset"],
input[type="submit"] {
  -webkit-appearance: button;
  /* 2 */
  cursor: pointer;
  /* 3 */ }

/**
 * Re-set default cursor for disabled elements.
 */
button[disabled],
html input[disabled] {
  cursor: default; }

/**
 * Remove inner padding and border in Firefox 4+.
 */
button::-moz-focus-inner,
input::-moz-focus-inner {
  border: 0;
  padding: 0; }

/**
 * Address Firefox 4+ setting `line-height` on `input` using `!important` in
 * the UA stylesheet.
 */
input {
  line-height: normal; }

/**
 * It's recommended that you don't attempt to style these elements.
 * Firefox's implementation doesn't respect box-sizing, padding, or width.
 *
 * 1. Address box sizing set to `content-box` in IE 8/9/10.
 * 2. Remove excess padding in IE 8/9/10.
 */
input[type="checkbox"],
input[type="radio"] {
  box-sizing: border-box;
  /* 1 */
  padding: 0;
  /* 2 */ }

/**
 * Fix the cursor style for Chrome's increment/decrement buttons. For certain
 * `font-size` values of the `input`, it causes the cursor style of the
 * decrement button to change from `default` to `text`.
 */
input[type="number"]::-webkit-inner-spin-button,
input[type="number"]::-webkit-outer-spin-button {
  height: auto; }

/**
 * 1. Address `appearance` set to `searchfield` in Safari and Chrome.
 * 2. Address `box-sizing` set to `border-box` in Safari and Chrome.
 */
input[type="search"] {
  -webkit-appearance: textfield;
  /* 1 */
  box-sizing: content-box;
  /* 2 */ }

/**
 * Remove inner padding and search cancel button in Safari and Chrome on OS X.
 * Safari (but not Chrome) clips the cancel button when the search input has
 * padding (and `textfield` appearance).
 */
input[type="search"]::-webkit-search-cancel-button,
input[type="search"]::-webkit-search-decoration {
  -webkit-appearance: none; }

/**
 * Define consistent border, margin, and padding.
 */
fieldset {
  border: 1px solid #c0c0c0;
  margin: 0 2px;
  padding: 0.35em 0.625em 0.75em; }

/**
 * 1. Correct `color` not being inherited in IE 8/9/10/11.
 * 2. Remove padding so people aren't caught out if they zero out fieldsets.
 */
legend {
  border: 0;
  /* 1 */
  padding: 0;
  /* 2 */ }

/**
 * Remove default vertical scrollbar in IE 8/9/10/11.
 */
textarea {
  overflow: auto; }

/**
 * Don't inherit the `font-weight` (applied by a rule above).
 * NOTE: the default cannot safely be changed in Chrome and Safari on OS X.
 */
optgroup {
  font-weight: bold; }

/* Tables
   ========================================================================== */
/**
 * Remove most spacing between table cells.
 */
table {
  border-collapse: collapse;
  border-spacing: 0; }

td,
th {
  padding: 0; }

meta.foundation-version {
  font-family: "/5.5.3/"; }

meta.foundation-mq-small {
  font-family: "/only screen/";
  width: 0; }

meta.foundation-mq-small-only {
  font-family: "/only screen and (max-width: 40em)/";
  width: 0; }

meta.foundation-mq-medium {
  font-family: "/only screen and (min-width:40.0625em)/";
  width: 40.0625em; }

meta.foundation-mq-medium-only {
  font-family: "/only screen and (min-width:40.0625em) and (max-width:64em)/";
  width: 40.0625em; }

meta.foundation-mq-large {
  font-family: "/only screen and (min-width:64.0625em)/";
  width: 64.0625em; }

meta.foundation-mq-large-only {
  font-family: "/only screen and (min-width:64.0625em) and (max-width:90em)/";
  width: 64.0625em; }

meta.foundation-mq-xlarge {
  font-family: "/only screen and (min-width:90.0625em)/";
  width: 90.0625em; }

meta.foundation-mq-xlarge-only {
  font-family: "/only screen and (min-width:90.0625em) and (max-width:120em)/";
  width: 90.0625em; }

meta.foundation-mq-xxlarge {
  font-family: "/only screen and (min-width:120.0625em)/";
  width: 120.0625em; }

meta.foundation-data-attribute-namespace {
  font-family: false; }

html, body {
  height: 100%; }

*,
*:before,
*:after {
  -webkit-box-sizing: border-box;
  -moz-box-sizing: border-box;
  box-sizing: border-box; }

html,
body {
  font-size: 100%; }

body {
  background: #fff;
  color: #222;
  cursor: auto;
  font-family: "Helvetica Neue", Helvetica, Roboto, Arial, sans-serif;
  font-style: normal;
  font-weight: normal;
  line-height: 1.5;
  margin: 0;
  padding: 0;
  position: relative; }

a:hover {
  cursor: pointer; }

img {
  max-width: 100%;
  height: auto; }

img {
  -ms-interpolation-mode: bicubic; }

#map_canvas img,
#map_canvas embed,
#map_canvas object,
.map_canvas img,
.map_canvas embed,
.map_canvas object,
.mqa-display img,
.mqa-display embed,
.mqa-display object {
  max-width: none !important; }

.left {
  float: left !important; }

.right {
  float: right !important; }

.clearfix:before, .clearfix:after {
  content: " ";
  display: table; }

.clearfix:after {
  clear: both; }

.hide {
  display: none; }

.invisible {
  visibility: hidden; }

.antialiased {
  -webkit-font-smoothing: antialiased;
  -moz-osx-font-smoothing: grayscale; }

img {
  display: inline-block;
  vertical-align: middle; }

textarea {
  height: auto;
  min-height: 50px; }

select {
  width: 100%; }

.row {
  margin: 0 auto;
  max-width: 62.5rem;
  width: 100%; }
  .row:before, .row:after {
    content: " ";
    display: table; }
  .row:after {
    clear: both; }
  .row.collapse > .column,
  .row.collapse > .columns {
    padding-left: 0;
    padding-right: 0; }
  .row.collapse .row {
    margin-left: 0;
    margin-right: 0; }
  .row .row {
    margin: 0 -0.9375rem;
    max-width: none;
    width: auto; }
    .row .row:before, .row .row:after {
      content: " ";
      display: table; }
    .row .row:after {
      clear: both; }
    .row .row.collapse {
      margin: 0;
      max-width: none;
      width: auto; }
      .row .row.collapse:before, .row .row.collapse:after {
        content: " ";
        display: table; }
      .row .row.collapse:after {
        clear: both; }

.column,
.columns {
  padding-left: 0.9375rem;
  padding-right: 0.9375rem;
  width: 100%;
  float: left; }

.column + .column:last-child, .column + .columns:last-child,
.columns + .column:last-child,
.columns + .columns:last-child {
  float: right; }

.column + .column.end, .column + .columns.end,
.columns + .column.end,
.columns + .columns.end {
  float: left; }

@media only screen {
  .small-push-0 {
    position: relative;
    left: 0;
    right: auto; }
  .small-pull-0 {
    position: relative;
    right: 0;
    left: auto; }
  .small-push-1 {
    position: relative;
    left: 8.33333333%;
    right: auto; }
  .small-pull-1 {
    position: relative;
    right: 8.33333333%;
    left: auto; }
  .small-push-2 {
    position: relative;
    left: 16.66666667%;
    right: auto; }
  .small-pull-2 {
    position: relative;
    right: 16.66666667%;
    left: auto; }
  .small-push-3 {
    position: relative;
    left: 25%;
    right: auto; }
  .small-pull-3 {
    position: relative;
    right: 25%;
    left: auto; }
  .small-push-4 {
    position: relative;
    left: 33.33333333%;
    right: auto; }
  .small-pull-4 {
    position: relative;
    right: 33.33333333%;
    left: auto; }
  .small-push-5 {
    position: relative;
    left: 41.66666667%;
    right: auto; }
  .small-pull-5 {
    position: relative;
    right: 41.66666667%;
    left: auto; }
  .small-push-6 {
    position: relative;
    left: 50%;
    right: auto; }
  .small-pull-6 {
    position: relative;
    right: 50%;
    left: auto; }
  .small-push-7 {
    position: relative;
    left: 58.33333333%;
    right: auto; }
  .small-pull-7 {
    position: relative;
    right: 58.33333333%;
    left: auto; }
  .small-push-8 {
    position: relative;
    left: 66.66666667%;
    right: auto; }
  .small-pull-8 {
    position: relative;
    right: 66.66666667%;
    left: auto; }
  .small-push-9 {
    position: relative;
    left: 75%;
    right: auto; }
  .small-pull-9 {
    position: relative;
    right: 75%;
    left: auto; }
  .small-push-10 {
    position: relative;
    left: 83.33333333%;
    right: auto; }
  .small-pull-10 {
    position: relative;
    right: 83.33333333%;
    left: auto; }
  .small-push-11 {
    position: relative;
    left: 91.66666667%;
    right: auto; }
  .small-pull-11 {
    position: relative;
    right: 91.66666667%;
    left: auto; }
  .column,
  .columns {
    position: relative;
    padding-left: 0.9375rem;
    padding-right: 0.9375rem;
    float: left; }
  .small-1 {
    width: 8.33333333%; }
  .small-2 {
    width: 16.66666667%; }
  .small-3 {
    width: 25%; }
  .small-4 {
    width: 33.33333333%; }
  .small-5 {
    width: 41.66666667%; }
  .small-6 {
    width: 50%; }
  .small-7 {
    width: 58.33333333%; }
  .small-8 {
    width: 66.66666667%; }
  .small-9 {
    width: 75%; }
  .small-10 {
    width: 83.33333333%; }
  .small-11 {
    width: 91.66666667%; }
  .small-12 {
    width: 100%; }
  .small-offset-0 {
    margin-left: 0 !important; }
  .small-offset-1 {
    margin-left: 8.33333333% !important; }
  .small-offset-2 {
    margin-left: 16.66666667% !important; }
  .small-offset-3 {
    margin-left: 25% !important; }
  .small-offset-4 {
    margin-left: 33.33333333% !important; }
  .small-offset-5 {
    margin-left: 41.66666667% !important; }
  .small-offset-6 {
    margin-left: 50% !important; }
  .small-offset-7 {
    margin-left: 58.33333333% !important; }
  .small-offset-8 {
    margin-left: 66.66666667% !important; }
  .small-offset-9 {
    margin-left: 75% !important; }
  .small-offset-10 {
    margin-left: 83.33333333% !important; }
  .small-offset-11 {
    margin-left: 91.66666667% !important; }
  .small-reset-order {
    float: left;
    left: auto;
    margin-left: 0;
    margin-right: 0;
    right: auto; }
  .column.small-centered,
  .columns.small-centered {
    margin-left: auto;
    margin-right: auto;
    float: none; }
  .column.small-uncentered,
  .columns.small-uncentered {
    float: left;
    margin-left: 0;
    margin-right: 0; }
  .column.small-centered:last-child,
  .columns.small-centered:last-child {
    float: none; }
  .column.small-uncentered:last-child,
  .columns.small-uncentered:last-child {
    float: left; }
  .column.small-uncentered.opposite,
  .columns.small-uncentered.opposite {
    float: right; }
  .row.small-collapse > .column,
  .row.small-collapse > .columns {
    padding-left: 0;
    padding-right: 0; }
  .row.small-collapse .row {
    margin-left: 0;
    margin-right: 0; }
  .row.small-uncollapse > .column,
  .row.small-uncollapse > .columns {
    padding-left: 0.9375rem;
    padding-right: 0.9375rem;
    float: left; } }

@media only screen and (min-width:40.0625em) {
  .medium-push-0 {
    position: relative;
    left: 0;
    right: auto; }
  .medium-pull-0 {
    position: relative;
    right: 0;
    left: auto; }
  .medium-push-1 {
    position: relative;
    left: 8.33333333%;
    right: auto; }
  .medium-pull-1 {
    position: relative;
    right: 8.33333333%;
    left: auto; }
  .medium-push-2 {
    position: relative;
    left: 16.66666667%;
    right: auto; }
  .medium-pull-2 {
    position: relative;
    right: 16.66666667%;
    left: auto; }
  .medium-push-3 {
    position: relative;
    left: 25%;
    right: auto; }
  .medium-pull-3 {
    position: relative;
    right: 25%;
    left: auto; }
  .medium-push-4 {
    position: relative;
    left: 33.33333333%;
    right: auto; }
  .medium-pull-4 {
    position: relative;
    right: 33.33333333%;
    left: auto; }
  .medium-push-5 {
    position: relative;
    left: 41.66666667%;
    right: auto; }
  .medium-pull-5 {
    position: relative;
    right: 41.66666667%;
    left: auto; }
  .medium-push-6 {
    position: relative;
    left: 50%;
    right: auto; }
  .medium-pull-6 {
    position: relative;
    right: 50%;
    left: auto; }
  .medium-push-7 {
    position: relative;
    left: 58.33333333%;
    right: auto; }
  .medium-pull-7 {
    position: relative;
    right: 58.33333333%;
    left: auto; }
  .medium-push-8 {
    position: relative;
    left: 66.66666667%;
    right: auto; }
  .medium-pull-8 {
    position: relative;
    right: 66.66666667%;
    left: auto; }
  .medium-push-9 {
    position: relative;
    left: 75%;
    right: auto; }
  .medium-pull-9 {
    position: relative;
    right: 75%;
    left: auto; }
  .medium-push-10 {
    position: relative;
    left: 83.33333333%;
    right: auto; }
  .medium-pull-10 {
    position: relative;
    right: 83.33333333%;
    left: auto; }
  .medium-push-11 {
    position: relative;
    left: 91.66666667%;
    right: auto; }
  .medium-pull-11 {
    position: relative;
    right: 91.66666667%;
    left: auto; }
  .column,
  .columns {
    position: relative;
    padding-left: 0.9375rem;
    padding-right: 0.9375rem;
    float: left; }
  .medium-1 {
    width: 8.33333333%; }
  .medium-2 {
    width: 16.66666667%; }
  .medium-3 {
    width: 25%; }
  .medium-4 {
    width: 33.33333333%; }
  .medium-5 {
    width: 41.66666667%; }
  .medium-6 {
    width: 50%; }
  .medium-7 {
    width: 58.33333333%; }
  .medium-8 {
    width: 66.66666667%; }
  .medium-9 {
    width: 75%; }
  .medium-10 {
    width: 83.33333333%; }
  .medium-11 {
    width: 91.66666667%; }
  .medium-12 {
    width: 100%; }
  .medium-offset-0 {
    margin-left: 0 !important; }
  .medium-offset-1 {
    margin-left: 8.33333333% !important; }
  .medium-offset-2 {
    margin-left: 16.66666667% !important; }
  .medium-offset-3 {
    margin-left: 25% !important; }
  .medium-offset-4 {
    margin-left: 33.33333333% !important; }
  .medium-offset-5 {
    margin-left: 41.66666667% !important; }
  .medium-offset-6 {
    margin-left: 50% !important; }
  .medium-offset-7 {
    margin-left: 58.33333333% !important; }
  .medium-offset-8 {
    margin-left: 66.66666667% !important; }
  .medium-offset-9 {
    margin-left: 75% !important; }
  .medium-offset-10 {
    margin-left: 83.33333333% !important; }
  .medium-offset-11 {
    margin-left: 91.66666667% !important; }
  .medium-reset-order {
    float: left;
    left: auto;
    margin-left: 0;
    margin-right: 0;
    right: auto; }
  .column.medium-centered,
  .columns.medium-centered {
    margin-left: auto;
    margin-right: auto;
    float: none; }
  .column.medium-uncentered,
  .columns.medium-uncentered {
    float: left;
    margin-left: 0;
    margin-right: 0; }
  .column.medium-centered:last-child,
  .columns.medium-centered:last-child {
    float: none; }
  .column.medium-uncentered:last-child,
  .columns.medium-uncentered:last-child {
    float: left; }
  .column.medium-uncentered.opposite,
  .columns.medium-uncentered.opposite {
    float: right; }
  .row.medium-collapse > .column,
  .row.medium-collapse > .columns {
    padding-left: 0;
    padding-right: 0; }
  .row.medium-collapse .row {
    margin-left: 0;
    margin-right: 0; }
  .row.medium-uncollapse > .column,
  .row.medium-uncollapse > .columns {
    padding-left: 0.9375rem;
    padding-right: 0.9375rem;
    float: left; }
  .push-0 {
    position: relative;
    left: 0;
    right: auto; }
  .pull-0 {
    position: relative;
    right: 0;
    left: auto; }
  .push-1 {
    position: relative;
    left: 8.33333333%;
    right: auto; }
  .pull-1 {
    position: relative;
    right: 8.33333333%;
    left: auto; }
  .push-2 {
    position: relative;
    left: 16.66666667%;
    right: auto; }
  .pull-2 {
    position: relative;
    right: 16.66666667%;
    left: auto; }
  .push-3 {
    position: relative;
    left: 25%;
    right: auto; }
  .pull-3 {
    position: relative;
    right: 25%;
    left: auto; }
  .push-4 {
    position: relative;
    left: 33.33333333%;
    right: auto; }
  .pull-4 {
    position: relative;
    right: 33.33333333%;
    left: auto; }
  .push-5 {
    position: relative;
    left: 41.66666667%;
    right: auto; }
  .pull-5 {
    position: relative;
    right: 41.66666667%;
    left: auto; }
  .push-6 {
    position: relative;
    left: 50%;
    right: auto; }
  .pull-6 {
    position: relative;
    right: 50%;
    left: auto; }
  .push-7 {
    position: relative;
    left: 58.33333333%;
    right: auto; }
  .pull-7 {
    position: relative;
    right: 58.33333333%;
    left: auto; }
  .push-8 {
    position: relative;
    left: 66.66666667%;
    right: auto; }
  .pull-8 {
    position: relative;
    right: 66.66666667%;
    left: auto; }
  .push-9 {
    position: relative;
    left: 75%;
    right: auto; }
  .pull-9 {
    position: relative;
    right: 75%;
    left: auto; }
  .push-10 {
    position: relative;
    left: 83.33333333%;
    right: auto; }
  .pull-10 {
    position: relative;
    right: 83.33333333%;
    left: auto; }
  .push-11 {
    position: relative;
    left: 91.66666667%;
    right: auto; }
  .pull-11 {
    position: relative;
    right: 91.66666667%;
    left: auto; } }

@media only screen and (min-width:64.0625em) {
  .large-push-0 {
    position: relative;
    left: 0;
    right: auto; }
  .large-pull-0 {
    position: relative;
    right: 0;
    left: auto; }
  .large-push-1 {
    position: relative;
    left: 8.33333333%;
    right: auto; }
  .large-pull-1 {
    position: relative;
    right: 8.33333333%;
    left: auto; }
  .large-push-2 {
    position: relative;
    left: 16.66666667%;
    right: auto; }
  .large-pull-2 {
    position: relative;
    right: 16.66666667%;
    left: auto; }
  .large-push-3 {
    position: relative;
    left: 25%;
    right: auto; }
  .large-pull-3 {
    position: relative;
    right: 25%;
    left: auto; }
  .large-push-4 {
    position: relative;
    left: 33.33333333%;
    right: auto; }
  .large-pull-4 {
    position: relative;
    right: 33.33333333%;
    left: auto; }
  .large-push-5 {
    position: relative;
    left: 41.66666667%;
    right: auto; }
  .large-pull-5 {
    position: relative;
    right: 41.66666667%;
    left: auto; }
  .large-push-6 {
    position: relative;
    left: 50%;
    right: auto; }
  .large-pull-6 {
    position: relative;
    right: 50%;
    left: auto; }
  .large-push-7 {
    position: relative;
    left: 58.33333333%;
    right: auto; }
  .large-pull-7 {
    position: relative;
    right: 58.33333333%;
    left: auto; }
  .large-push-8 {
    position: relative;
    left: 66.66666667%;
    right: auto; }
  .large-pull-8 {
    position: relative;
    right: 66.66666667%;
    left: auto; }
  .large-push-9 {
    position: relative;
    left: 75%;
    right: auto; }
  .large-pull-9 {
    position: relative;
    right: 75%;
    left: auto; }
  .large-push-10 {
    position: relative;
    left: 83.33333333%;
    right: auto; }
  .large-pull-10 {
    position: relative;
    right: 83.33333333%;
    left: auto; }
  .large-push-11 {
    position: relative;
    left: 91.66666667%;
    right: auto; }
  .large-pull-11 {
    position: relative;
    right: 91.66666667%;
    left: auto; }
  .column,
  .columns {
    position: relative;
    padding-left: 0.9375rem;
    padding-right: 0.9375rem;
    float: left; }
  .large-1 {
    width: 8.33333333%; }
  .large-2 {
    width: 16.66666667%; }
  .large-3 {
    width: 25%; }
  .large-4 {
    width: 33.33333333%; }
  .large-5 {
    width: 41.66666667%; }
  .large-6 {
    width: 50%; }
  .large-7 {
    width: 58.33333333%; }
  .large-8 {
    width: 66.66666667%; }
  .large-9 {
    width: 75%; }
  .large-10 {
    width: 83.33333333%; }
  .large-11 {
    width: 91.66666667%; }
  .large-12 {
    width: 100%; }
  .large-offset-0 {
    margin-left: 0 !important; }
  .large-offset-1 {
    margin-left: 8.33333333% !important; }
  .large-offset-2 {
    margin-left: 16.66666667% !important; }
  .large-offset-3 {
    margin-left: 25% !important; }
  .large-offset-4 {
    margin-left: 33.33333333% !important; }
  .large-offset-5 {
    margin-left: 41.66666667% !important; }
  .large-offset-6 {
    margin-left: 50% !important; }
  .large-offset-7 {
    margin-left: 58.33333333% !important; }
  .large-offset-8 {
    margin-left: 66.66666667% !important; }
  .large-offset-9 {
    margin-left: 75% !important; }
  .large-offset-10 {
    margin-left: 83.33333333% !important; }
  .large-offset-11 {
    margin-left: 91.66666667% !important; }
  .large-reset-order {
    float: left;
    left: auto;
    margin-left: 0;
    margin-right: 0;
    right: auto; }
  .column.large-centered,
  .columns.large-centered {
    margin-left: auto;
    margin-right: auto;
    float: none; }
  .column.large-uncentered,
  .columns.large-uncentered {
    float: left;
    margin-left: 0;
    margin-right: 0; }
  .column.large-centered:last-child,
  .columns.large-centered:last-child {
    float: none; }
  .column.large-uncentered:last-child,
  .columns.large-uncentered:last-child {
    float: left; }
  .column.large-uncentered.opposite,
  .columns.large-uncentered.opposite {
    float: right; }
  .row.large-collapse > .column,
  .row.large-collapse > .columns {
    padding-left: 0;
    padding-right: 0; }
  .row.large-collapse .row {
    margin-left: 0;
    margin-right: 0; }
  .row.large-uncollapse > .column,
  .row.large-uncollapse > .columns {
    padding-left: 0.9375rem;
    padding-right: 0.9375rem;
    float: left; }
  .push-0 {
    position: relative;
    left: 0;
    right: auto; }
  .pull-0 {
    position: relative;
    right: 0;
    left: auto; }
  .push-1 {
    position: relative;
    left: 8.33333333%;
    right: auto; }
  .pull-1 {
    position: relative;
    right: 8.33333333%;
    left: auto; }
  .push-2 {
    position: relative;
    left: 16.66666667%;
    right: auto; }
  .pull-2 {
    position: relative;
    right: 16.66666667%;
    left: auto; }
  .push-3 {
    position: relative;
    left: 25%;
    right: auto; }
  .pull-3 {
    position: relative;
    right: 25%;
    left: auto; }
  .push-4 {
    position: relative;
    left: 33.33333333%;
    right: auto; }
  .pull-4 {
    position: relative;
    right: 33.33333333%;
    left: auto; }
  .push-5 {
    position: relative;
    left: 41.66666667%;
    right: auto; }
  .pull-5 {
    position: relative;
    right: 41.66666667%;
    left: auto; }
  .push-6 {
    position: relative;
    left: 50%;
    right: auto; }
  .pull-6 {
    position: relative;
    right: 50%;
    left: auto; }
  .push-7 {
    position: relative;
    left: 58.33333333%;
    right: auto; }
  .pull-7 {
    position: relative;
    right: 58.33333333%;
    left: auto; }
  .push-8 {
    position: relative;
    left: 66.66666667%;
    right: auto; }
  .pull-8 {
    position: relative;
    right: 66.66666667%;
    left: auto; }
  .push-9 {
    position: relative;
    left: 75%;
    right: auto; }
  .pull-9 {
    position: relative;
    right: 75%;
    left: auto; }
  .push-10 {
    position: relative;
    left: 83.33333333%;
    right: auto; }
  .pull-10 {
    position: relative;
    right: 83.33333333%;
    left: auto; }
  .push-11 {
    position: relative;
    left: 91.66666667%;
    right: auto; }
  .pull-11 {
    position: relative;
    right: 91.66666667%;
    left: auto; } }

[class*="block-grid-"] {
  display: block;
  padding: 0;
  margin: 0 -0.625rem; }
  [class*="block-grid-"]:before, [class*="block-grid-"]:after {
    content: " ";
    display: table; }
  [class*="block-grid-"]:after {
    clear: both; }
  [class*="block-grid-"] > li {
    display: block;
    float: left;
    height: auto;
    padding: 0 0.625rem 1.25rem; }

@media only screen {
  .small-block-grid-1 > li {
    list-style: none;
    width: 100%; }
    .small-block-grid-1 > li:nth-of-type(1n) {
      clear: none; }
    .small-block-grid-1 > li:nth-of-type(1n+1) {
      clear: both; }
  .small-block-grid-2 > li {
    list-style: none;
    width: 50%; }
    .small-block-grid-2 > li:nth-of-type(1n) {
      clear: none; }
    .small-block-grid-2 > li:nth-of-type(2n+1) {
      clear: both; }
  .small-block-grid-3 > li {
    list-style: none;
    width: 33.33333333%; }
    .small-block-grid-3 > li:nth-of-type(1n) {
      clear: none; }
    .small-block-grid-3 > li:nth-of-type(3n+1) {
      clear: both; }
  .small-block-grid-4 > li {
    list-style: none;
    width: 25%; }
    .small-block-grid-4 > li:nth-of-type(1n) {
      clear: none; }
    .small-block-grid-4 > li:nth-of-type(4n+1) {
      clear: both; }
  .small-block-grid-5 > li {
    list-style: none;
    width: 20%; }
    .small-block-grid-5 > li:nth-of-type(1n) {
      clear: none; }
    .small-block-grid-5 > li:nth-of-type(5n+1) {
      clear: both; }
  .small-block-grid-6 > li {
    list-style: none;
    width: 16.66666667%; }
    .small-block-grid-6 > li:nth-of-type(1n) {
      clear: none; }
    .small-block-grid-6 > li:nth-of-type(6n+1) {
      clear: both; }
  .small-block-grid-7 > li {
    list-style: none;
    width: 14.28571429%; }
    .small-block-grid-7 > li:nth-of-type(1n) {
      clear: none; }
    .small-block-grid-7 > li:nth-of-type(7n+1) {
      clear: both; }
  .small-block-grid-8 > li {
    list-style: none;
    width: 12.5%; }
    .small-block-grid-8 > li:nth-of-type(1n) {
      clear: none; }
    .small-block-grid-8 > li:nth-of-type(8n+1) {
      clear: both; }
  .small-block-grid-9 > li {
    list-style: none;
    width: 11.11111111%; }
    .small-block-grid-9 > li:nth-of-type(1n) {
      clear: none; }
    .small-block-grid-9 > li:nth-of-type(9n+1) {
      clear: both; }
  .small-block-grid-10 > li {
    list-style: none;
    width: 10%; }
    .small-block-grid-10 > li:nth-of-type(1n) {
      clear: none; }
    .small-block-grid-10 > li:nth-of-type(10n+1) {
      clear: both; }
  .small-block-grid-11 > li {
    list-style: none;
    width: 9.09090909%; }
    .small-block-grid-11 > li:nth-of-type(1n) {
      clear: none; }
    .small-block-grid-11 > li:nth-of-type(11n+1) {
      clear: both; }
  .small-block-grid-12 > li {
    list-style: none;
    width: 8.33333333%; }
    .small-block-grid-12 > li:nth-of-type(1n) {
      clear: none; }
    .small-block-grid-12 > li:nth-of-type(12n+1) {
      clear: both; } }

@media only screen and (min-width:40.0625em) {
  .medium-block-grid-1 > li {
    list-style: none;
    width: 100%; }
    .medium-block-grid-1 > li:nth-of-type(1n) {
      clear: none; }
    .medium-block-grid-1 > li:nth-of-type(1n+1) {
      clear: both; }
  .medium-block-grid-2 > li {
    list-style: none;
    width: 50%; }
    .medium-block-grid-2 > li:nth-of-type(1n) {
      clear: none; }
    .medium-block-grid-2 > li:nth-of-type(2n+1) {
      clear: both; }
  .medium-block-grid-3 > li {
    list-style: none;
    width: 33.33333333%; }
    .medium-block-grid-3 > li:nth-of-type(1n) {
      clear: none; }
    .medium-block-grid-3 > li:nth-of-type(3n+1) {
      clear: both; }
  .medium-block-grid-4 > li {
    list-style: none;
    width: 25%; }
    .medium-block-grid-4 > li:nth-of-type(1n) {
      clear: none; }
    .medium-block-grid-4 > li:nth-of-type(4n+1) {
      clear: both; }
  .medium-block-grid-5 > li {
    list-style: none;
    width: 20%; }
    .medium-block-grid-5 > li:nth-of-type(1n) {
      clear: none; }
    .medium-block-grid-5 > li:nth-of-type(5n+1) {
      clear: both; }
  .medium-block-grid-6 > li {
    list-style: none;
    width: 16.66666667%; }
    .medium-block-grid-6 > li:nth-of-type(1n) {
      clear: none; }
    .medium-block-grid-6 > li:nth-of-type(6n+1) {
      clear: both; }
  .medium-block-grid-7 > li {
    list-style: none;
    width: 14.28571429%; }
    .medium-block-grid-7 > li:nth-of-type(1n) {
      clear: none; }
    .medium-block-grid-7 > li:nth-of-type(7n+1) {
      clear: both; }
  .medium-block-grid-8 > li {
    list-style: none;
    width: 12.5%; }
    .medium-block-grid-8 > li:nth-of-type(1n) {
      clear: none; }
    .medium-block-grid-8 > li:nth-of-type(8n+1) {
      clear: both; }
  .medium-block-grid-9 > li {
    list-style: none;
    width: 11.11111111%; }
    .medium-block-grid-9 > li:nth-of-type(1n) {
      clear: none; }
    .medium-block-grid-9 > li:nth-of-type(9n+1) {
      clear: both; }
  .medium-block-grid-10 > li {
    list-style: none;
    width: 10%; }
    .medium-block-grid-10 > li:nth-of-type(1n) {
      clear: none; }
    .medium-block-grid-10 > li:nth-of-type(10n+1) {
      clear: both; }
  .medium-block-grid-11 > li {
    list-style: none;
    width: 9.09090909%; }
    .medium-block-grid-11 > li:nth-of-type(1n) {
      clear: none; }
    .medium-block-grid-11 > li:nth-of-type(11n+1) {
      clear: both; }
  .medium-block-grid-12 > li {
    list-style: none;
    width: 8.33333333%; }
    .medium-block-grid-12 > li:nth-of-type(1n) {
      clear: none; }
    .medium-block-grid-12 > li:nth-of-type(12n+1) {
      clear: both; } }

@media only screen and (min-width:64.0625em) {
  .large-block-grid-1 > li {
    list-style: none;
    width: 100%; }
    .large-block-grid-1 > li:nth-of-type(1n) {
      clear: none; }
    .large-block-grid-1 > li:nth-of-type(1n+1) {
      clear: both; }
  .large-block-grid-2 > li {
    list-style: none;
    width: 50%; }
    .large-block-grid-2 > li:nth-of-type(1n) {
      clear: none; }
    .large-block-grid-2 > li:nth-of-type(2n+1) {
      clear: both; }
  .large-block-grid-3 > li {
    list-style: none;
    width: 33.33333333%; }
    .large-block-grid-3 > li:nth-of-type(1n) {
      clear: none; }
    .large-block-grid-3 > li:nth-of-type(3n+1) {
      clear: both; }
  .large-block-grid-4 > li {
    list-style: none;
    width: 25%; }
    .large-block-grid-4 > li:nth-of-type(1n) {
      clear: none; }
    .large-block-grid-4 > li:nth-of-type(4n+1) {
      clear: both; }
  .large-block-grid-5 > li {
    list-style: none;
    width: 20%; }
    .large-block-grid-5 > li:nth-of-type(1n) {
      clear: none; }
    .large-block-grid-5 > li:nth-of-type(5n+1) {
      clear: both; }
  .large-block-grid-6 > li {
    list-style: none;
    width: 16.66666667%; }
    .large-block-grid-6 > li:nth-of-type(1n) {
      clear: none; }
    .large-block-grid-6 > li:nth-of-type(6n+1) {
      clear: both; }
  .large-block-grid-7 > li {
    list-style: none;
    width: 14.28571429%; }
    .large-block-grid-7 > li:nth-of-type(1n) {
      clear: none; }
    .large-block-grid-7 > li:nth-of-type(7n+1) {
      clear: both; }
  .large-block-grid-8 > li {
    list-style: none;
    width: 12.5%; }
    .large-block-grid-8 > li:nth-of-type(1n) {
      clear: none; }
    .large-block-grid-8 > li:nth-of-type(8n+1) {
      clear: both; }
  .large-block-grid-9 > li {
    list-style: none;
    width: 11.11111111%; }
    .large-block-grid-9 > li:nth-of-type(1n) {
      clear: none; }
    .large-block-grid-9 > li:nth-of-type(9n+1) {
      clear: both; }
  .large-block-grid-10 > li {
    list-style: none;
    width: 10%; }
    .large-block-grid-10 > li:nth-of-type(1n) {
      clear: none; }
    .large-block-grid-10 > li:nth-of-type(10n+1) {
      clear: both; }
  .large-block-grid-11 > li {
    list-style: none;
    width: 9.09090909%; }
    .large-block-grid-11 > li:nth-of-type(1n) {
      clear: none; }
    .large-block-grid-11 > li:nth-of-type(11n+1) {
      clear: both; }
  .large-block-grid-12 > li {
    list-style: none;
    width: 8.33333333%; }
    .large-block-grid-12 > li:nth-of-type(1n) {
      clear: none; }
    .large-block-grid-12 > li:nth-of-type(12n+1) {
      clear: both; } }

button, .button {
  -webkit-appearance: none;
  -moz-appearance: none;
  border-radius: 0;
  border-style: solid;
  border-width: 0;
  cursor: pointer;
  font-family: "Helvetica Neue", Helvetica, Roboto, Arial, sans-serif;
  font-weight: normal;
  line-height: normal;
  margin: 0 0 1.25rem;
  position: relative;
  text-align: center;
  text-decoration: none;
  display: inline-block;
  padding: 1rem 2rem 1.0625rem 2rem;
  font-size: 1rem;
  background-color: #008CBA;
  border-color: #007095;
  color: #FFFFFF;
  transition: background-color 300ms ease-out; }
  button:hover, button:focus, .button:hover, .button:focus {
    background-color: #007095; }
  button:hover, button:focus, .button:hover, .button:focus {
    color: #FFFFFF; }
  button.secondary, .button.secondary {
    background-color: #e7e7e7;
    border-color: #b9b9b9;
    color: #333333; }
    button.secondary:hover, button.secondary:focus, .button.secondary:hover, .button.secondary:focus {
      background-color: #b9b9b9; }
    button.secondary:hover, button.secondary:focus, .button.secondary:hover, .button.secondary:focus {
      color: #333333; }
  button.success, .button.success {
    background-color: #43AC6A;
    border-color: #368a55;
    color: #FFFFFF; }
    button.success:hover, button.success:focus, .button.success:hover, .button.success:focus {
      background-color: #368a55; }
    button.success:hover, button.success:focus, .button.success:hover, .button.success:focus {
      color: #FFFFFF; }
  button.alert, .button.alert {
    background-color: #f04124;
    border-color: #cf2a0e;
    color: #FFFFFF; }
    button.alert:hover, button.alert:focus, .button.alert:hover, .button.alert:focus {
      background-color: #cf2a0e; }
    button.alert:hover, button.alert:focus, .button.alert:hover, .button.alert:focus {
      color: #FFFFFF; }
  button.warning, .button.warning {
    background-color: #f08a24;
    border-color: #cf6e0e;
    color: #FFFFFF; }
    button.warning:hover, button.warning:focus, .button.warning:hover, .button.warning:focus {
      background-color: #cf6e0e; }
    button.warning:hover, button.warning:focus, .button.warning:hover, .button.warning:focus {
      color: #FFFFFF; }
  button.info, .button.info {
    background-color: #a0d3e8;
    border-color: #61b6d9;
    color: #333333; }
    button.info:hover, button.info:focus, .button.info:hover, .button.info:focus {
      background-color: #61b6d9; }
    button.info:hover, button.info:focus, .button.info:hover, .button.info:focus {
      color: #FFFFFF; }
  button.large, .button.large {
    padding: 1.125rem 2.25rem 1.1875rem 2.25rem;
    font-size: 1.25rem; }
  button.small, .button.small {
    padding: 0.875rem 1.75rem 0.9375rem 1.75rem;
    font-size: 0.8125rem; }
  button.tiny, .button.tiny {
    padding: 0.625rem 1.25rem 0.6875rem 1.25rem;
    font-size: 0.6875rem; }
  button.expand, .button.expand {
    padding: 1rem 2rem 1.0625rem 2rem;
    font-size: 1rem;
    padding-bottom: 1.0625rem;
    padding-top: 1rem;
    padding-left: 1rem;
    padding-right: 1rem;
    width: 100%; }
  button.left-align, .button.left-align {
    text-align: left;
    text-indent: 0.75rem; }
  button.right-align, .button.right-align {
    text-align: right;
    padding-right: 0.75rem; }
  button.radius, .button.radius {
    border-radius: 3px; }
  button.round, .button.round {
    border-radius: 1000px; }
  button.disabled, button[disabled], .button.disabled, .button[disabled] {
    background-color: #008CBA;
    border-color: #007095;
    color: #FFFFFF;
    box-shadow: none;
    cursor: default;
    opacity: 0.7; }
    button.disabled:hover, button.disabled:focus, button[disabled]:hover, button[disabled]:focus, .button.disabled:hover, .button.disabled:focus, .button[disabled]:hover, .button[disabled]:focus {
      background-color: #007095; }
    button.disabled:hover, button.disabled:focus, button[disabled]:hover, button[disabled]:focus, .button.disabled:hover, .button.disabled:focus, .button[disabled]:hover, .button[disabled]:focus {
      color: #FFFFFF; }
    button.disabled:hover, button.disabled:focus, button[disabled]:hover, button[disabled]:focus, .button.disabled:hover, .button.disabled:focus, .button[disabled]:hover, .button[disabled]:focus {
      background-color: #008CBA; }
    button.disabled.secondary, button.secondary[disabled], .button.disabled.secondary, .button.secondary[disabled] {
      background-color: #e7e7e7;
      border-color: #b9b9b9;
      color: #333333;
      box-shadow: none;
      cursor: default;
      opacity: 0.7; }
      button.disabled.secondary:hover, button.disabled.secondary:focus, button.secondary[disabled]:hover, button.secondary[disabled]:focus, .button.disabled.secondary:hover, .button.disabled.secondary:focus, .button.secondary[disabled]:hover, .button.secondary[disabled]:focus {
        background-color: #b9b9b9; }
      button.disabled.secondary:hover, button.disabled.secondary:focus, button.secondary[disabled]:hover, button.secondary[disabled]:focus, .button.disabled.secondary:hover, .button.disabled.secondary:focus, .button.secondary[disabled]:hover, .button.secondary[disabled]:focus {
        color: #333333; }
      button.disabled.secondary:hover, button.disabled.secondary:focus, button.secondary[disabled]:hover, button.secondary[disabled]:focus, .button.disabled.secondary:hover, .button.disabled.secondary:focus, .button.secondary[disabled]:hover, .button.secondary[disabled]:focus {
        background-color: #e7e7e7; }
    button.disabled.success, button.success[disabled], .button.disabled.success, .button.success[disabled] {
      background-color: #43AC6A;
      border-color: #368a55;
      color: #FFFFFF;
      box-shadow: none;
      cursor: default;
      opacity: 0.7; }
      button.disabled.success:hover, button.disabled.success:focus, button.success[disabled]:hover, button.success[disabled]:focus, .button.disabled.success:hover, .button.disabled.success:focus, .button.success[disabled]:hover, .button.success[disabled]:focus {
        background-color: #368a55; }
      button.disabled.success:hover, button.disabled.success:focus, button.success[disabled]:hover, button.success[disabled]:focus, .button.disabled.success:hover, .button.disabled.success:focus, .button.success[disabled]:hover, .button.success[disabled]:focus {
        color: #FFFFFF; }
      button.disabled.success:hover, button.disabled.success:focus, button.success[disabled]:hover, button.success[disabled]:focus, .button.disabled.success:hover, .button.disabled.success:focus, .button.success[disabled]:hover, .button.success[disabled]:focus {
        background-color: #43AC6A; }
    button.disabled.alert, button.alert[disabled], .button.disabled.alert, .button.alert[disabled] {
      background-color: #f04124;
      border-color: #cf2a0e;
      color: #FFFFFF;
      box-shadow: none;
      cursor: default;
      opacity: 0.7; }
      button.disabled.alert:hover, button.disabled.alert:focus, button.alert[disabled]:hover, button.alert[disabled]:focus, .button.disabled.alert:hover, .button.disabled.alert:focus, .button.alert[disabled]:hover, .button.alert[disabled]:focus {
        background-color: #cf2a0e; }
      button.disabled.alert:hover, button.disabled.alert:focus, button.alert[disabled]:hover, button.alert[disabled]:focus, .button.disabled.alert:hover, .button.disabled.alert:focus, .button.alert[disabled]:hover, .button.alert[disabled]:focus {
        color: #FFFFFF; }
      button.disabled.alert:hover, button.disabled.alert:focus, button.alert[disabled]:hover, button.alert[disabled]:focus, .button.disabled.alert:hover, .button.disabled.alert:focus, .button.alert[disabled]:hover, .button.alert[disabled]:focus {
        background-color: #f04124; }
    button.disabled.warning, button.warning[disabled], .button.disabled.warning, .button.warning[disabled] {
      background-color: #f08a24;
      border-color: #cf6e0e;
      color: #FFFFFF;
      box-shadow: none;
      cursor: default;
      opacity: 0.7; }
      button.disabled.warning:hover, button.disabled.warning:focus, button.warning[disabled]:hover, button.warning[disabled]:focus, .button.disabled.warning:hover, .button.disabled.warning:focus, .button.warning[disabled]:hover, .button.warning[disabled]:focus {
        background-color: #cf6e0e; }
      button.disabled.warning:hover, button.disabled.warning:focus, button.warning[disabled]:hover, button.warning[disabled]:focus, .button.disabled.warning:hover, .button.disabled.warning:focus, .button.warning[disabled]:hover, .button.warning[disabled]:focus {
        color: #FFFFFF; }
      button.disabled.warning:hover, button.disabled.warning:focus, button.warning[disabled]:hover, button.warning[disabled]:focus, .button.disabled.warning:hover, .button.disabled.warning:focus, .button.warning[disabled]:hover, .button.warning[disabled]:focus {
        background-color: #f08a24; }
    button.disabled.info, button.info[disabled], .button.disabled.info, .button.info[disabled] {
      background-color: #a0d3e8;
      border-color: #61b6d9;
      color: #333333;
      box-shadow: none;
      cursor: default;
      opacity: 0.7; }
      button.disabled.info:hover, button.disabled.info:focus, button.info[disabled]:hover, button.info[disabled]:focus, .button.disabled.info:hover, .button.disabled.info:focus, .button.info[disabled]:hover, .button.info[disabled]:focus {
        background-color: #61b6d9; }
      button.disabled.info:hover, button.disabled.info:focus, button.info[disabled]:hover, button.info[disabled]:focus, .button.disabled.info:hover, .button.disabled.info:focus, .button.info[disabled]:hover, .button.info[disabled]:focus {
        color: #FFFFFF; }
      button.disabled.info:hover, button.disabled.info:focus, button.info[disabled]:hover, button.info[disabled]:focus, .button.disabled.info:hover, .button.disabled.info:focus, .button.info[disabled]:hover, .button.info[disabled]:focus {
        background-color: #a0d3e8; }

button::-moz-focus-inner {
  border: 0;
  padding: 0; }

@media only screen and (min-width:40.0625em) {
  button, .button {
    display: inline-block; } }

.inline-list {
  list-style: none;
  margin-top: 0;
  margin-bottom: 1.0625rem;
  margin-left: -1.375rem;
  margin-right: 0;
  overflow: hidden;
  padding: 0; }
  .inline-list > li {
    display: block;
    float: left;
    list-style: none;
    margin-left: 1.375rem; }
    .inline-list > li > * {
      display: block; }

/* Standard Forms */
form {
  margin: 0 0 1rem; }

/* Using forms within rows, we need to set some defaults */
form .row .row {
  margin: 0 -0.5rem; }
  form .row .row .column,
  form .row .row .columns {
    padding: 0 0.5rem; }
  form .row .row.collapse {
    margin: 0; }
    form .row .row.collapse .column,
    form .row .row.collapse .columns {
      padding: 0; }
    form .row .row.collapse input {
      -webkit-border-bottom-right-radius: 0;
      -webkit-border-top-right-radius: 0;
      border-bottom-right-radius: 0;
      border-top-right-radius: 0; }

form .row input.column,
form .row input.columns,
form .row textarea.column,
form .row textarea.columns {
  padding-left: 0.5rem; }

/* Label Styles */
label {
  color: #4d4d4d;
  cursor: pointer;
  display: block;
  font-size: 0.875rem;
  font-weight: normal;
  line-height: 1.5;
  margin-bottom: 0;
  /* Styles for required inputs */ }
  label.right {
    float: none !important;
    text-align: right; }
  label.inline {
    margin: 0 0 1rem 0;
    padding: 0.5625rem 0; }
  label small {
    text-transform: capitalize;
    color: #676767; }

/* Attach elements to the beginning or end of an input */
.prefix,
.postfix {
  border-style: solid;
  border-width: 1px;
  display: block;
  font-size: 0.875rem;
  height: 2.3125rem;
  line-height: 2.3125rem;
  overflow: visible;
  padding-bottom: 0;
  padding-top: 0;
  position: relative;
  text-align: center;
  width: 100%;
  z-index: 2; }

/* Adjust padding, alignment and radius if pre/post element is a button */
.postfix.button {
  border: none;
  padding-left: 0;
  padding-right: 0;
  padding-bottom: 0;
  padding-top: 0;
  text-align: center; }

.prefix.button {
  border: none;
  padding-left: 0;
  padding-right: 0;
  padding-bottom: 0;
  padding-top: 0;
  text-align: center; }

.prefix.button.radius {
  border-radius: 0;
  -webkit-border-bottom-left-radius: 3px;
  -webkit-border-top-left-radius: 3px;
  border-bottom-left-radius: 3px;
  border-top-left-radius: 3px; }

.postfix.button.radius {
  border-radius: 0;
  -webkit-border-bottom-right-radius: 3px;
  -webkit-border-top-right-radius: 3px;
  border-bottom-right-radius: 3px;
  border-top-right-radius: 3px; }

.prefix.button.round {
  border-radius: 0;
  -webkit-border-bottom-left-radius: 1000px;
  -webkit-border-top-left-radius: 1000px;
  border-bottom-left-radius: 1000px;
  border-top-left-radius: 1000px; }

.postfix.button.round {
  border-radius: 0;
  -webkit-border-bottom-right-radius: 1000px;
  -webkit-border-top-right-radius: 1000px;
  border-bottom-right-radius: 1000px;
  border-top-right-radius: 1000px; }

/* Separate prefix and postfix styles when on span or label so buttons keep their own */
span.prefix, label.prefix {
  background: #f2f2f2;
  border-right: none;
  color: #333333;
  border-color: #cccccc; }

span.postfix, label.postfix {
  background: #f2f2f2;
  border-left: none;
  color: #333333;
  border-color: #cccccc; }

/* We use this to get basic styling on all basic form elements */
input:not([type]), input[type="text"], input[type="password"], input[type="date"], input[type="datetime"], input[type="datetime-local"], input[type="month"], input[type="week"], input[type="email"], input[type="number"], input[type="search"], input[type="tel"], input[type="time"], input[type="url"], input[type="color"], textarea {
  -webkit-appearance: none;
  -moz-appearance: none;
  border-radius: 0;
  background-color: #FFFFFF;
  border-style: solid;
  border-width: 1px;
  border-color: #cccccc;
  box-shadow: inset 0 1px 2px rgba(0, 0, 0, 0.1);
  color: rgba(0, 0, 0, 0.75);
  display: block;
  font-family: inherit;
  font-size: 0.875rem;
  height: 2.3125rem;
  margin: 0 0 1rem 0;
  padding: 0.5rem;
  width: 100%;
  -webkit-box-sizing: border-box;
  -moz-box-sizing: border-box;
  box-sizing: border-box;
  -webkit-transition: border-color 0.15s linear, background 0.15s linear;
  -moz-transition: border-color 0.15s linear, background 0.15s linear;
  -ms-transition: border-color 0.15s linear, background 0.15s linear;
  -o-transition: border-color 0.15s linear, background 0.15s linear;
  transition: border-color 0.15s linear, background 0.15s linear; }
  input:not([type]):focus, input[type="text"]:focus, input[type="password"]:focus, input[type="date"]:focus, input[type="datetime"]:focus, input[type="datetime-local"]:focus, input[type="month"]:focus, input[type="week"]:focus, input[type="email"]:focus, input[type="number"]:focus, input[type="search"]:focus, input[type="tel"]:focus, input[type="time"]:focus, input[type="url"]:focus, input[type="color"]:focus, textarea:focus {
    background: #fafafa;
    border-color: #999999;
    outline: none; }
  input:not([type]):disabled, input[type="text"]:disabled, input[type="password"]:disabled, input[type="date"]:disabled, input[type="datetime"]:disabled, input[type="datetime-local"]:disabled, input[type="month"]:disabled, input[type="week"]:disabled, input[type="email"]:disabled, input[type="number"]:disabled, input[type="search"]:disabled, input[type="tel"]:disabled, input[type="time"]:disabled, input[type="url"]:disabled, input[type="color"]:disabled, textarea:disabled {
    background-color: #DDDDDD;
    cursor: default; }
  input[disabled]:not([type]), input[readonly]:not([type]), fieldset[disabled] input:not([type]), input[type="text"][disabled], input[type="text"][readonly], fieldset[disabled] input[type="text"], input[type="password"][disabled], input[type="password"][readonly], fieldset[disabled] input[type="password"], input[type="date"][disabled], input[type="date"][readonly], fieldset[disabled] input[type="date"], input[type="datetime"][disabled], input[type="datetime"][readonly], fieldset[disabled] input[type="datetime"], input[type="datetime-local"][disabled], input[type="datetime-local"][readonly], fieldset[disabled] input[type="datetime-local"], input[type="month"][disabled], input[type="month"][readonly], fieldset[disabled] input[type="month"], input[type="week"][disabled], input[type="week"][readonly], fieldset[disabled] input[type="week"], input[type="email"][disabled], input[type="email"][readonly], fieldset[disabled] input[type="email"], input[type="number"][disabled], input[type="number"][readonly], fieldset[disabled] input[type="number"], input[type="search"][disabled], input[type="search"][readonly], fieldset[disabled] input[type="search"], input[type="tel"][disabled], input[type="tel"][readonly], fieldset[disabled] input[type="tel"], input[type="time"][disabled], input[type="time"][readonly], fieldset[disabled] input[type="time"], input[type="url"][disabled], input[type="url"][readonly], fieldset[disabled] input[type="url"], input[type="color"][disabled], input[type="color"][readonly], fieldset[disabled] input[type="color"], textarea[disabled], textarea[readonly], fieldset[disabled] textarea {
    background-color: #DDDDDD;
    cursor: default; }
  input.radius:not([type]), input.radius[type="text"], input.radius[type="password"], input.radius[type="date"], input.radius[type="datetime"], input.radius[type="datetime-local"], input.radius[type="month"], input.radius[type="week"], input.radius[type="email"], input.radius[type="number"], input.radius[type="search"], input.radius[type="tel"], input.radius[type="time"], input.radius[type="url"], input.radius[type="color"], textarea.radius {
    border-radius: 3px; }

form .row .prefix-radius.row.collapse input,
form .row .prefix-radius.row.collapse textarea,
form .row .prefix-radius.row.collapse select,
form .row .prefix-radius.row.collapse button {
  border-radius: 0;
  -webkit-border-bottom-right-radius: 3px;
  -webkit-border-top-right-radius: 3px;
  border-bottom-right-radius: 3px;
  border-top-right-radius: 3px; }

form .row .prefix-radius.row.collapse .prefix {
  border-radius: 0;
  -webkit-border-bottom-left-radius: 3px;
  -webkit-border-top-left-radius: 3px;
  border-bottom-left-radius: 3px;
  border-top-left-radius: 3px; }

form .row .postfix-radius.row.collapse input,
form .row .postfix-radius.row.collapse textarea,
form .row .postfix-radius.row.collapse select,
form .row .postfix-radius.row.collapse button {
  border-radius: 0;
  -webkit-border-bottom-left-radius: 3px;
  -webkit-border-top-left-radius: 3px;
  border-bottom-left-radius: 3px;
  border-top-left-radius: 3px; }

form .row .postfix-radius.row.collapse .postfix {
  border-radius: 0;
  -webkit-border-bottom-right-radius: 3px;
  -webkit-border-top-right-radius: 3px;
  border-bottom-right-radius: 3px;
  border-top-right-radius: 3px; }

form .row .prefix-round.row.collapse input,
form .row .prefix-round.row.collapse textarea,
form .row .prefix-round.row.collapse select,
form .row .prefix-round.row.collapse button {
  border-radius: 0;
  -webkit-border-bottom-right-radius: 1000px;
  -webkit-border-top-right-radius: 1000px;
  border-bottom-right-radius: 1000px;
  border-top-right-radius: 1000px; }

form .row .prefix-round.row.collapse .prefix {
  border-radius: 0;
  -webkit-border-bottom-left-radius: 1000px;
  -webkit-border-top-left-radius: 1000px;
  border-bottom-left-radius: 1000px;
  border-top-left-radius: 1000px; }

form .row .postfix-round.row.collapse input,
form .row .postfix-round.row.collapse textarea,
form .row .postfix-round.row.collapse select,
form .row .postfix-round.row.collapse button {
  border-radius: 0;
  -webkit-border-bottom-left-radius: 1000px;
  -webkit-border-top-left-radius: 1000px;
  border-bottom-left-radius: 1000px;
  border-top-left-radius: 1000px; }

form .row .postfix-round.row.collapse .postfix {
  border-radius: 0;
  -webkit-border-bottom-right-radius: 1000px;
  -webkit-border-top-right-radius: 1000px;
  border-bottom-right-radius: 1000px;
  border-top-right-radius: 1000px; }

input[type="submit"] {
  -webkit-appearance: none;
  -moz-appearance: none;
  border-radius: 0; }

/* Respect enforced amount of rows for textarea */
textarea[rows] {
  height: auto; }

/* Not allow resize out of parent */
textarea {
  max-width: 100%; }

::-webkit-input-placeholder {
  color: #666666; }

:-moz-placeholder {
  /* Firefox 18- */
  color: #666666; }

::-moz-placeholder {
  /* Firefox 19+ */
  color: #666666; }

:-ms-input-placeholder {
  color: #666666; }

/* Add height value for select elements to match text input height */
select {
  -webkit-appearance: none !important;
  -moz-appearance: none !important;
  background-color: #FAFAFA;
  border-radius: 0;
  background-image: url("data:image/svg+xml;base64,PHN2ZyB4bWxucz0iaHR0cDovL3d3dy53My5vcmcvMjAwMC9zdmciIHZlcnNpb249IjEuMSIgeD0iMTJweCIgeT0iMHB4IiB3aWR0aD0iMjRweCIgaGVpZ2h0PSIzcHgiIHZpZXdCb3g9IjAgMCA2IDMiIGVuYWJsZS1iYWNrZ3JvdW5kPSJuZXcgMCAwIDYgMyIgeG1sOnNwYWNlPSJwcmVzZXJ2ZSI+PHBvbHlnb24gcG9pbnRzPSI1Ljk5MiwwIDIuOTkyLDMgLTAuMDA4LDAgIi8+PC9zdmc+");
  background-position: 100% center;
  background-repeat: no-repeat;
  border-style: solid;
  border-width: 1px;
  border-color: #cccccc;
  color: rgba(0, 0, 0, 0.75);
  font-family: inherit;
  font-size: 0.875rem;
  line-height: normal;
  padding: 0.5rem;
  border-radius: 0;
  height: 2.3125rem; }
  select::-ms-expand {
    display: none; }
  select.radius {
    border-radius: 3px; }
  select:focus {
    background-color: #f3f3f3;
    border-color: #999999; }
  select:disabled {
    background-color: #DDDDDD;
    cursor: default; }
  select[multiple] {
    height: auto; }

/* Adjust margin for form elements below */
input[type="file"],
input[type="checkbox"],
input[type="radio"],
select {
  margin: 0 0 1rem 0; }

input[type="checkbox"] + label,
input[type="radio"] + label {
  display: inline-block;
  margin-left: 0.5rem;
  margin-right: 1rem;
  margin-bottom: 0;
  vertical-align: baseline; }

/* Normalize file input width */
input[type="file"] {
  width: 100%; }

/* HTML5 Number spinners settings */
/* We add basic fieldset styling */
fieldset {
  border: 1px solid #DDDDDD;
  margin: 1.125rem 0;
  padding: 1.25rem; }
  fieldset legend {
    font-weight: bold;
    margin: 0;
    margin-left: -0.1875rem;
    padding: 0 0.1875rem; }

/* Error Handling */
[data-abide] .error small.error, [data-abide] .error span.error, [data-abide] span.error, [data-abide] small.error {
  display: block;
  font-size: 0.75rem;
  font-style: italic;
  font-weight: normal;
  margin-bottom: 1rem;
  margin-top: -1px;
  padding: 0.375rem 0.5625rem 0.5625rem;
  background: #f04124;
  color: #FFFFFF; }

[data-abide] span.error, [data-abide] small.error {
  display: none; }

span.error, small.error {
  display: block;
  font-size: 0.75rem;
  font-style: italic;
  font-weight: normal;
  margin-bottom: 1rem;
  margin-top: -1px;
  padding: 0.375rem 0.5625rem 0.5625rem;
  background: #f04124;
  color: #FFFFFF; }

.error input,
.error textarea,
.error select {
  margin-bottom: 0; }

.error input[type="checkbox"],
.error input[type="radio"] {
  margin-bottom: 1rem; }

.error label,
.error label.error {
  color: #f04124; }

.error small.error {
  display: block;
  font-size: 0.75rem;
  font-style: italic;
  font-weight: normal;
  margin-bottom: 1rem;
  margin-top: -1px;
  padding: 0.375rem 0.5625rem 0.5625rem;
  background: #f04124;
  color: #FFFFFF; }

.error > label > small {
  background: transparent;
  color: #676767;
  display: inline;
  font-size: 60%;
  font-style: normal;
  margin: 0;
  padding: 0;
  text-transform: capitalize; }

.error span.error-message {
  display: block; }

input.error,
textarea.error,
select.error {
  margin-bottom: 0; }

label.error {
  color: #f04124; }

meta.foundation-mq-topbar {
  font-family: "/only screen and (min-width:40.0625em)/";
  width: 40.0625em; }

/* Wrapped around .top-bar to contain to grid width */
.contain-to-grid {
  width: 100%;
  background: #333333; }
  .contain-to-grid .top-bar {
    margin-bottom: 0; }

.fixed {
  position: fixed;
  top: 0;
  width: 100%;
  z-index: 99;
  left: 0; }
  .fixed.expanded:not(.top-bar) {
    height: auto;
    max-height: 100%;
    overflow-y: auto;
    width: 100%; }
    .fixed.expanded:not(.top-bar) .title-area {
      position: fixed;
      width: 100%;
      z-index: 99; }
    .fixed.expanded:not(.top-bar) .top-bar-section {
      margin-top: 2.8125rem;
      z-index: 98; }

.top-bar {
  background: #333333;
  height: 2.8125rem;
  line-height: 2.8125rem;
  margin-bottom: 0;
  overflow: hidden;
  position: relative; }
  .top-bar ul {
    list-style: none;
    margin-bottom: 0; }
  .top-bar .row {
    max-width: none; }
  .top-bar form,
  .top-bar input,
  .top-bar select {
    margin-bottom: 0; }
  .top-bar input,
  .top-bar select {
    font-size: 0.75rem;
    height: 1.75rem;
    padding-bottom: .35rem;
    padding-top: .35rem; }
  .top-bar .button, .top-bar button {
    font-size: 0.75rem;
    margin-bottom: 0;
    padding-bottom: 0.4125rem;
    padding-top: 0.4125rem; }
    @media only screen and (max-width: 40em) {
      .top-bar .button, .top-bar button {
        position: relative;
        top: -1px; } }
  .top-bar .title-area {
    margin: 0;
    position: relative; }
  .top-bar .name {
    font-size: 16px;
    height: 2.8125rem;
    margin: 0; }
    .top-bar .name h1, .top-bar .name h2, .top-bar .name h3, .top-bar .name h4, .top-bar .name p, .top-bar .name span {
      font-size: 1.0625rem;
      line-height: 2.8125rem;
      margin: 0; }
      .top-bar .name h1 a, .top-bar .name h2 a, .top-bar .name h3 a, .top-bar .name h4 a, .top-bar .name p a, .top-bar .name span a {
        color: #FFFFFF;
        display: block;
        font-weight: normal;
        padding: 0 0.9375rem;
        width: 75%; }
  .top-bar .toggle-topbar {
    position: absolute;
    right: 0;
    top: 0; }
    .top-bar .toggle-topbar a {
      color: #FFFFFF;
      display: block;
      font-size: 0.8125rem;
      font-weight: bold;
      height: 2.8125rem;
      line-height: 2.8125rem;
      padding: 0 0.9375rem;
      position: relative;
      text-transform: uppercase; }
    .top-bar .toggle-topbar.menu-icon {
      margin-top: -16px;
      top: 50%; }
      .top-bar .toggle-topbar.menu-icon a {
        color: #FFFFFF;
        height: 34px;
        line-height: 33px;
        padding: 0 2.5rem 0 0.9375rem;
        position: relative; }
        .top-bar .toggle-topbar.menu-icon a span::after {
          content: "";
          display: block;
          height: 0;
          position: absolute;
          margin-top: -8px;
          top: 50%;
          right: 0.9375rem;
          box-shadow: 0 0 0 1px #FFFFFF, 0 7px 0 1px #FFFFFF, 0 14px 0 1px #FFFFFF;
          width: 16px; }
        .top-bar .toggle-topbar.menu-icon a span:hover:after {
          box-shadow: 0 0 0 1px "", 0 7px 0 1px "", 0 14px 0 1px ""; }
  .top-bar.expanded {
    background: transparent;
    height: auto; }
    .top-bar.expanded .title-area {
      background: #333333; }
    .top-bar.expanded .toggle-topbar a {
      color: #888888; }
      .top-bar.expanded .toggle-topbar a span::after {
        box-shadow: 0 0 0 1px #888888, 0 7px 0 1px #888888, 0 14px 0 1px #888888; }
    @media screen and (-webkit-min-device-pixel-ratio: 0) {
      .top-bar.expanded .top-bar-section .has-dropdown.moved > .dropdown,
      .top-bar.expanded .top-bar-section .dropdown {
        clip: initial; }
      .top-bar.expanded .top-bar-section .has-dropdown:not(.moved) > ul {
        padding: 0; } }
.top-bar-section {
  left: 0;
  position: relative;
  width: auto;
  transition: left 300ms ease-out; }
  .top-bar-section ul {
    display: block;
    font-size: 16px;
    height: auto;
    margin: 0;
    padding: 0;
    width: 100%; }
  .top-bar-section .divider,
  .top-bar-section [role="separator"] {
    border-top: solid 1px #1a1a1a;
    clear: both;
    height: 1px;
    width: 100%; }
  .top-bar-section ul li {
    background: #333333; }
    .top-bar-section ul li > a {
      color: #FFFFFF;
      display: block;
      font-family: "Helvetica Neue", Helvetica, Roboto, Arial, sans-serif;
      font-size: 0.8125rem;
      font-weight: normal;
      padding-left: 0.9375rem;
      padding: 12px 0 12px 0.9375rem;
      text-transform: none;
      width: 100%; }
      .top-bar-section ul li > a.button {
        font-size: 0.8125rem;
        padding-left: 0.9375rem;
        padding-right: 0.9375rem;
        background-color: #008CBA;
        border-color: #007095;
        color: #FFFFFF; }
        .top-bar-section ul li > a.button:hover, .top-bar-section ul li > a.button:focus {
          background-color: #007095; }
        .top-bar-section ul li > a.button:hover, .top-bar-section ul li > a.button:focus {
          color: #FFFFFF; }
      .top-bar-section ul li > a.button.secondary {
        background-color: #e7e7e7;
        border-color: #b9b9b9;
        color: #333333; }
        .top-bar-section ul li > a.button.secondary:hover, .top-bar-section ul li > a.button.secondary:focus {
          background-color: #b9b9b9; }
        .top-bar-section ul li > a.button.secondary:hover, .top-bar-section ul li > a.button.secondary:focus {
          color: #333333; }
      .top-bar-section ul li > a.button.success {
        background-color: #43AC6A;
        border-color: #368a55;
        color: #FFFFFF; }
        .top-bar-section ul li > a.button.success:hover, .top-bar-section ul li > a.button.success:focus {
          background-color: #368a55; }
        .top-bar-section ul li > a.button.success:hover, .top-bar-section ul li > a.button.success:focus {
          color: #FFFFFF; }
      .top-bar-section ul li > a.button.alert {
        background-color: #f04124;
        border-color: #cf2a0e;
        color: #FFFFFF; }
        .top-bar-section ul li > a.button.alert:hover, .top-bar-section ul li > a.button.alert:focus {
          background-color: #cf2a0e; }
        .top-bar-section ul li > a.button.alert:hover, .top-bar-section ul li > a.button.alert:focus {
          color: #FFFFFF; }
      .top-bar-section ul li > a.button.warning {
        background-color: #f08a24;
        border-color: #cf6e0e;
        color: #FFFFFF; }
        .top-bar-section ul li > a.button.warning:hover, .top-bar-section ul li > a.button.warning:focus {
          background-color: #cf6e0e; }
        .top-bar-section ul li > a.button.warning:hover, .top-bar-section ul li > a.button.warning:focus {
          color: #FFFFFF; }
      .top-bar-section ul li > a.button.info {
        background-color: #a0d3e8;
        border-color: #61b6d9;
        color: #333333; }
        .top-bar-section ul li > a.button.info:hover, .top-bar-section ul li > a.button.info:focus {
          background-color: #61b6d9; }
        .top-bar-section ul li > a.button.info:hover, .top-bar-section ul li > a.button.info:focus {
          color: #FFFFFF; }
    .top-bar-section ul li > button {
      font-size: 0.8125rem;
      padding-left: 0.9375rem;
      padding-right: 0.9375rem;
      background-color: #008CBA;
      border-color: #007095;
      color: #FFFFFF; }
      .top-bar-section ul li > button:hover, .top-bar-section ul li > button:focus {
        background-color: #007095; }
      .top-bar-section ul li > button:hover, .top-bar-section ul li > button:focus {
        color: #FFFFFF; }
      .top-bar-section ul li > button.secondary {
        background-color: #e7e7e7;
        border-color: #b9b9b9;
        color: #333333; }
        .top-bar-section ul li > button.secondary:hover, .top-bar-section ul li > button.secondary:focus {
          background-color: #b9b9b9; }
        .top-bar-section ul li > button.secondary:hover, .top-bar-section ul li > button.secondary:focus {
          color: #333333; }
      .top-bar-section ul li > button.success {
        background-color: #43AC6A;
        border-color: #368a55;
        color: #FFFFFF; }
        .top-bar-section ul li > button.success:hover, .top-bar-section ul li > button.success:focus {
          background-color: #368a55; }
        .top-bar-section ul li > button.success:hover, .top-bar-section ul li > button.success:focus {
          color: #FFFFFF; }
      .top-bar-section ul li > button.alert {
        background-color: #f04124;
        border-color: #cf2a0e;
        color: #FFFFFF; }
        .top-bar-section ul li > button.alert:hover, .top-bar-section ul li > button.alert:focus {
          background-color: #cf2a0e; }
        .top-bar-section ul li > button.alert:hover, .top-bar-section ul li > button.alert:focus {
          color: #FFFFFF; }
      .top-bar-section ul li > button.warning {
        background-color: #f08a24;
        border-color: #cf6e0e;
        color: #FFFFFF; }
        .top-bar-section ul li > button.warning:hover, .top-bar-section ul li > button.warning:focus {
          background-color: #cf6e0e; }
        .top-bar-section ul li > button.warning:hover, .top-bar-section ul li > button.warning:focus {
          color: #FFFFFF; }
      .top-bar-section ul li > button.info {
        background-color: #a0d3e8;
        border-color: #61b6d9;
        color: #333333; }
        .top-bar-section ul li > button.info:hover, .top-bar-section ul li > button.info:focus {
          background-color: #61b6d9; }
        .top-bar-section ul li > button.info:hover, .top-bar-section ul li > button.info:focus {
          color: #FFFFFF; }
    .top-bar-section ul li:hover:not(.has-form) > a {
      background-color: #555555;
      color: #FFFFFF;
      background: #222222; }
    .top-bar-section ul li.active > a {
      background: #008CBA;
      color: #FFFFFF; }
      .top-bar-section ul li.active > a:hover {
        background: #0078a0;
        color: #FFFFFF; }
  .top-bar-section .has-form {
    padding: 0.9375rem; }
  .top-bar-section .has-dropdown {
    position: relative; }
    .top-bar-section .has-dropdown > a:after {
      border: inset 5px;
      content: "";
      display: block;
      height: 0;
      width: 0;
      border-color: transparent transparent transparent rgba(255, 255, 255, 0.4);
      border-left-style: solid;
      margin-right: 0.9375rem;
      margin-top: -4.5px;
      position: absolute;
      top: 50%;
      right: 0; }
    .top-bar-section .has-dropdown.moved {
      position: static; }
      .top-bar-section .has-dropdown.moved > .dropdown {
        position: static !important;
        height: auto;
        width: auto;
        overflow: visible;
        clip: auto;
        display: block;
        position: absolute !important;
        width: 100%; }
      .top-bar-section .has-dropdown.moved > a:after {
        display: none; }
  .top-bar-section .dropdown {
    clip: rect(1px, 1px, 1px, 1px);
    height: 1px;
    overflow: hidden;
    position: absolute !important;
    width: 1px;
    display: block;
    padding: 0;
    position: absolute;
    top: 0;
    z-index: 99;
    left: 100%; }
    .top-bar-section .dropdown li {
      height: auto;
      width: 100%; }
      .top-bar-section .dropdown li a {
        font-weight: normal;
        padding: 8px 0.9375rem; }
        .top-bar-section .dropdown li a.parent-link {
          font-weight: normal; }
      .top-bar-section .dropdown li.title h5, .top-bar-section .dropdown li.parent-link {
        margin-bottom: 0;
        margin-top: 0;
        font-size: 1.125rem; }
        .top-bar-section .dropdown li.title h5 a, .top-bar-section .dropdown li.parent-link a {
          color: #FFFFFF;
          display: block; }
          .top-bar-section .dropdown li.title h5 a:hover, .top-bar-section .dropdown li.parent-link a:hover {
            background: none; }
      .top-bar-section .dropdown li.has-form {
        padding: 8px 0.9375rem; }
      .top-bar-section .dropdown li .button,
      .top-bar-section .dropdown li button {
        top: auto; }
    .top-bar-section .dropdown label {
      color: #777777;
      font-size: 0.625rem;
      font-weight: bold;
      margin-bottom: 0;
      padding: 8px 0.9375rem 2px;
      text-transform: uppercase; }

.js-generated {
  display: block; }

@media only screen and (min-width:40.0625em) {
  .top-bar {
    background: #333333;
    overflow: visible; }
    .top-bar:before, .top-bar:after {
      content: " ";
      display: table; }
    .top-bar:after {
      clear: both; }
    .top-bar .toggle-topbar {
      display: none; }
    .top-bar .title-area {
      float: left; }
    .top-bar .name h1 a,
    .top-bar .name h2 a,
    .top-bar .name h3 a,
    .top-bar .name h4 a,
    .top-bar .name h5 a,
    .top-bar .name h6 a {
      width: auto; }
    .top-bar input,
    .top-bar select,
    .top-bar .button,
    .top-bar button {
      font-size: 0.875rem;
      height: 1.75rem;
      position: relative;
      top: 0.53125rem; }
    .top-bar .has-form > .button,
    .top-bar .has-form > button {
      font-size: 0.875rem;
      height: 1.75rem;
      position: relative;
      top: 0.53125rem; }
    .top-bar.expanded {
      background: #333333; }
  .contain-to-grid .top-bar {
    margin: 0 auto;
    margin-bottom: 0;
    max-width: 62.5rem; }
  .top-bar-section {
    transition: none 0 0;
    left: 0 !important; }
    .top-bar-section ul {
      display: inline;
      height: auto !important;
      width: auto; }
      .top-bar-section ul li {
        float: left; }
        .top-bar-section ul li .js-generated {
          display: none; }
    .top-bar-section li.hover > a:not(.button) {
      background-color: #555555;
      background: #222222;
      color: #FFFFFF; }
    .top-bar-section li:not(.has-form) a:not(.button) {
      background: #333333;
      line-height: 2.8125rem;
      padding: 0 0.9375rem; }
      .top-bar-section li:not(.has-form) a:not(.button):hover {
        background-color: #555555;
        background: #222222; }
    .top-bar-section li.active:not(.has-form) a:not(.button) {
      background: #008CBA;
      color: #FFFFFF;
      line-height: 2.8125rem;
      padding: 0 0.9375rem; }
      .top-bar-section li.active:not(.has-form) a:not(.button):hover {
        background: #0078a0;
        color: #FFFFFF; }
    .top-bar-section .has-dropdown > a {
      padding-right: 2.1875rem !important; }
      .top-bar-section .has-dropdown > a:after {
        border: inset 5px;
        content: "";
        display: block;
        height: 0;
        width: 0;
        border-color: rgba(255, 255, 255, 0.4) transparent transparent transparent;
        border-top-style: solid;
        margin-top: -2.5px;
        top: 1.40625rem; }
    .top-bar-section .has-dropdown.moved {
      position: relative; }
      .top-bar-section .has-dropdown.moved > .dropdown {
        clip: rect(1px, 1px, 1px, 1px);
        height: 1px;
        overflow: hidden;
        position: absolute !important;
        width: 1px;
        display: block; }
    .top-bar-section .has-dropdown.hover > .dropdown, .top-bar-section .has-dropdown.not-click:hover > .dropdown {
      position: static !important;
      height: auto;
      width: auto;
      overflow: visible;
      clip: auto;
      display: block;
      position: absolute !important; }
    .top-bar-section .has-dropdown > a:focus + .dropdown {
      position: static !important;
      height: auto;
      width: auto;
      overflow: visible;
      clip: auto;
      display: block;
      position: absolute !important; }
    .top-bar-section .has-dropdown .dropdown li.has-dropdown > a:after {
      border: none;
      content: "\00bb";
      top: 0.1875rem;
      right: 5px; }
    .top-bar-section .dropdown {
      left: 0;
      background: transparent;
      min-width: 100%;
      top: auto; }
      .top-bar-section .dropdown li a {
        background: #333333;
        color: #FFFFFF;
        line-height: 2.8125rem;
        padding: 12px 0.9375rem;
        white-space: nowrap; }
      .top-bar-section .dropdown li:not(.has-form):not(.active) > a:not(.button) {
        background: #333333;
        color: #FFFFFF; }
      .top-bar-section .dropdown li:not(.has-form):not(.active):hover > a:not(.button) {
        background-color: #555555;
        color: #FFFFFF;
        background: #222222; }
      .top-bar-section .dropdown li label {
        background: #333333;
        white-space: nowrap; }
      .top-bar-section .dropdown li .dropdown {
        left: 100%;
        top: 0; }
    .top-bar-section > ul > .divider,
    .top-bar-section > ul > [role="separator"] {
      border-right: solid 1px #4e4e4e;
      border-bottom: none;
      border-top: none;
      clear: none;
      height: 2.8125rem;
      width: 0; }
    .top-bar-section .has-form {
      background: #333333;
      height: 2.8125rem;
      padding: 0 0.9375rem; }
    .top-bar-section .right li .dropdown {
      left: auto;
      right: 0; }
      .top-bar-section .right li .dropdown li .dropdown {
        right: 100%; }
    .top-bar-section .left li .dropdown {
      right: auto;
      left: 0; }
      .top-bar-section .left li .dropdown li .dropdown {
        left: 100%; }
  .no-js .top-bar-section ul li:hover > a {
    background-color: #555555;
    background: #222222;
    color: #FFFFFF; }
  .no-js .top-bar-section ul li:active > a {
    background: #008CBA;
    color: #FFFFFF; }
  .no-js .top-bar-section .has-dropdown:hover > .dropdown {
    position: static !important;
    height: auto;
    width: auto;
    overflow: visible;
    clip: auto;
    display: block;
    position: absolute !important; }
  .no-js .top-bar-section .has-dropdown > a:focus + .dropdown {
    position: static !important;
    height: auto;
    width: auto;
    overflow: visible;
    clip: auto;
    display: block;
    position: absolute !important; } }

.text-left {
  text-align: left !important; }

.text-right {
  text-align: right !important; }

.text-center {
  text-align: center !important; }

.text-justify {
  text-align: justify !important; }

@media only screen and (max-width: 40em) {
  .small-only-text-left {
    text-align: left !important; }
  .small-only-text-right {
    text-align: right !important; }
  .small-only-text-center {
    text-align: center !important; }
  .small-only-text-justify {
    text-align: justify !important; } }

@media only screen {
  .small-text-left {
    text-align: left !important; }
  .small-text-right {
    text-align: right !important; }
  .small-text-center {
    text-align: center !important; }
  .small-text-justify {
    text-align: justify !important; } }

@media only screen and (min-width:40.0625em) and (max-width:64em) {
  .medium-only-text-left {
    text-align: left !important; }
  .medium-only-text-right {
    text-align: right !important; }
  .medium-only-text-center {
    text-align: center !important; }
  .medium-only-text-justify {
    text-align: justify !important; } }

@media only screen and (min-width:40.0625em) {
  .medium-text-left {
    text-align: left !important; }
  .medium-text-right {
    text-align: right !important; }
  .medium-text-center {
    text-align: center !important; }
  .medium-text-justify {
    text-align: justify !important; } }

@media only screen and (min-width:64.0625em) and (max-width:90em) {
  .large-only-text-left {
    text-align: left !important; }
  .large-only-text-right {
    text-align: right !important; }
  .large-only-text-center {
    text-align: center !important; }
  .large-only-text-justify {
    text-align: justify !important; } }

@media only screen and (min-width:64.0625em) {
  .large-text-left {
    text-align: left !important; }
  .large-text-right {
    text-align: right !important; }
  .large-text-center {
    text-align: center !important; }
  .large-text-justify {
    text-align: justify !important; } }

@media only screen and (min-width:90.0625em) and (max-width:120em) {
  .xlarge-only-text-left {
    text-align: left !important; }
  .xlarge-only-text-right {
    text-align: right !important; }
  .xlarge-only-text-center {
    text-align: center !important; }
  .xlarge-only-text-justify {
    text-align: justify !important; } }

@media only screen and (min-width:90.0625em) {
  .xlarge-text-left {
    text-align: left !important; }
  .xlarge-text-right {
    text-align: right !important; }
  .xlarge-text-center {
    text-align: center !important; }
  .xlarge-text-justify {
    text-align: justify !important; } }

@media only screen and (min-width:120.0625em) and (max-width:6249999.9375em) {
  .xxlarge-only-text-left {
    text-align: left !important; }
  .xxlarge-only-text-right {
    text-align: right !important; }
  .xxlarge-only-text-center {
    text-align: center !important; }
  .xxlarge-only-text-justify {
    text-align: justify !important; } }

@media only screen and (min-width:120.0625em) {
  .xxlarge-text-left {
    text-align: left !important; }
  .xxlarge-text-right {
    text-align: right !important; }
  .xxlarge-text-center {
    text-align: center !important; }
  .xxlarge-text-justify {
    text-align: justify !important; } }

/* Typography resets */
div,
dl,
dt,
dd,
ul,
ol,
li,
h1,
h2,
h3,
h4,
h5,
h6,
pre,
form,
p,
blockquote,
th,
td {
  margin: 0;
  padding: 0; }

/* Default Link Styles */
a {
  color: #008CBA;
  line-height: inherit;
  text-decoration: none; }
  a:hover, a:focus {
    color: #0078a0; }
  a img {
    border: none; }

/* Default paragraph styles */
p {
  font-family: inherit;
  font-size: 1rem;
  font-weight: normal;
  line-height: 1.6;
  margin-bottom: 1.25rem;
  text-rendering: optimizeLegibility; }
  p.lead {
    font-size: 1.21875rem;
    line-height: 1.6; }
  p aside {
    font-size: 0.875rem;
    font-style: italic;
    line-height: 1.35; }

/* Default header styles */
h1, h2, h3, h4, h5, h6 {
  color: #222222;
  font-family: "Helvetica Neue", Helvetica, Roboto, Arial, sans-serif;
  font-style: normal;
  font-weight: normal;
  line-height: 1.4;
  margin-bottom: 0.5rem;
  margin-top: 0.2rem;
  text-rendering: optimizeLegibility; }
  h1 small, h2 small, h3 small, h4 small, h5 small, h6 small {
    color: #6f6f6f;
    font-size: 60%;
    line-height: 0; }

h1 {
  font-size: 2.125rem; }

h2 {
  font-size: 1.6875rem; }

h3 {
  font-size: 1.375rem; }

h4 {
  font-size: 1.125rem; }

h5 {
  font-size: 1.125rem; }

h6 {
  font-size: 1rem; }

.subheader {
  line-height: 1.4;
  color: #6f6f6f;
  font-weight: normal;
  margin-top: 0.2rem;
  margin-bottom: 0.5rem; }

hr {
  border: solid #DDDDDD;
  border-width: 1px 0 0;
  clear: both;
  height: 0;
  margin: 1.25rem 0 1.1875rem; }

/* Helpful Typography Defaults */
em,
i {
  font-style: italic;
  line-height: inherit; }

strong,
b {
  font-weight: bold;
  line-height: inherit; }

small {
  font-size: 60%;
  line-height: inherit; }

code {
  background-color: #f8f8f8;
  border-color: #dfdfdf;
  border-style: solid;
  border-width: 1px;
  color: #333333;
  font-family: Consolas, "Liberation Mono", Courier, monospace;
  font-weight: normal;
  padding: 0.125rem 0.3125rem 0.0625rem; }

/* Lists */
ul,
ol,
dl {
  font-family: inherit;
  font-size: 1rem;
  line-height: 1.6;
  list-style-position: outside;
  margin-bottom: 1.25rem; }

ul {
  margin-left: 1.1rem; }

/* Unordered Lists */
ul li ul,
ul li ol {
  margin-left: 1.25rem;
  margin-bottom: 0; }

ul.square li ul, ul.circle li ul, ul.disc li ul {
  list-style: inherit; }

ul.square {
  list-style-type: square;
  margin-left: 1.1rem; }

ul.circle {
  list-style-type: circle;
  margin-left: 1.1rem; }

ul.disc {
  list-style-type: disc;
  margin-left: 1.1rem; }

/* Ordered Lists */
ol {
  margin-left: 1.4rem; }
  ol li ul,
  ol li ol {
    margin-left: 1.25rem;
    margin-bottom: 0; }

.no-bullet {
  list-style-type: none;
  margin-left: 0; }
  .no-bullet li ul,
  .no-bullet li ol {
    margin-left: 1.25rem;
    margin-bottom: 0;
    list-style: none; }

/* Definition Lists */
dl dt {
  margin-bottom: 0.3rem;
  font-weight: bold; }

dl dd {
  margin-bottom: 0.75rem; }

/* Abbreviations */
abbr,
acronym {
  text-transform: uppercase;
  font-size: 90%;
  color: #222;
  cursor: help; }

abbr {
  text-transform: none; }
  abbr[title] {
    border-bottom: 1px dotted #DDDDDD; }

/* Blockquotes */
blockquote {
  margin: 0 0 1.25rem;
  padding: 0.5625rem 1.25rem 0 1.1875rem;
  border-left: 1px solid #DDDDDD; }
  blockquote cite {
    display: block;
    font-size: 0.8125rem;
    color: #555555; }
    blockquote cite:before {
      content: "\2014 \0020"; }
    blockquote cite a,
    blockquote cite a:visited {
      color: #555555; }

blockquote,
blockquote p {
  line-height: 1.6;
  color: #6f6f6f; }

/* Microformats */
.vcard {
  display: inline-block;
  margin: 0 0 1.25rem 0;
  border: 1px solid #DDDDDD;
  padding: 0.625rem 0.75rem; }
  .vcard li {
    margin: 0;
    display: block; }
  .vcard .fn {
    font-weight: bold;
    font-size: 0.9375rem; }

.vevent .summary {
  font-weight: bold; }

.vevent abbr {
  cursor: default;
  text-decoration: none;
  font-weight: bold;
  border: none;
  padding: 0 0.0625rem; }

@media only screen and (min-width:40.0625em) {
  h1, h2, h3, h4, h5, h6 {
    line-height: 1.4; }
  h1 {
    font-size: 2.75rem; }
  h2 {
    font-size: 2.3125rem; }
  h3 {
    font-size: 1.6875rem; }
  h4 {
    font-size: 1.4375rem; }
  h5 {
    font-size: 1.125rem; }
  h6 {
    font-size: 1rem; } }

/*
       * Print styles.
       *
       * Inlined to avoid required HTTP connection: www.phpied.com/delay-loading-your-print-css/
       * Credit to Paul Irish and HTML5 Boilerplate (html5boilerplate.com)
      */
@media print {
  * {
    background: transparent !important;
    color: #000000 !important;
    /* Black prints faster: h5bp.com/s */
    box-shadow: none !important;
    text-shadow: none !important; }
  a,
  a:visited {
    text-decoration: underline; }
  a[href]:after {
    content: " (" attr(href) ")"; }
  abbr[title]:after {
    content: " (" attr(title) ")"; }
  .ir a:after,
  a[href^="javascript:"]:after,
  a[href^="#"]:after {
    content: ""; }
  pre,
  blockquote {
    border: 1px solid #999999;
    page-break-inside: avoid; }
  thead {
    display: table-header-group;
    /* h5bp.com/t */ }
  tr,
  img {
    page-break-inside: avoid; }
  img {
    max-width: 100% !important; }
  @page {
    margin: 0.34in; }
  p,
  h2,
  h3 {
    orphans: 3;
    widows: 3; }
  h2,
  h3 {
    page-break-after: avoid; } }

.off-canvas-wrap {
  -webkit-backface-visibility: hidden;
  position: relative;
  width: 100%;
  height: 100%;
  overflow-y: visible;
  overflow-x: clip; }
  .off-canvas-wrap.move-right, .off-canvas-wrap.move-left, .off-canvas-wrap.move-bottom, .off-canvas-wrap.move-top {
    min-height: 100%;
    -webkit-overflow-scrolling: touch; }

.inner-wrap {
  position: relative;
  width: 100%;
  height: 100%;
  -webkit-transition: -webkit-transform 500ms ease;
  -moz-transition: -moz-transform 500ms ease;
  -ms-transition: -ms-transform 500ms ease;
  -o-transition: -o-transform 500ms ease;
  transition: transform 500ms ease; }
  .inner-wrap:before, .inner-wrap:after {
    content: " ";
    display: table; }
  .inner-wrap:after {
    clear: both; }

.tab-bar {
  -webkit-backface-visibility: hidden;
  background: #333333;
  color: #FFFFFF;
  height: 2.8125rem;
  line-height: 2.8125rem;
  position: relative; }
  .tab-bar h1, .tab-bar h2, .tab-bar h3, .tab-bar h4, .tab-bar h5, .tab-bar h6 {
    color: #FFFFFF;
    font-weight: bold;
    line-height: 2.8125rem;
    margin: 0; }
  .tab-bar h1, .tab-bar h2, .tab-bar h3, .tab-bar h4 {
    font-size: 1.125rem; }

.left-small {
  height: 2.8125rem;
  position: absolute;
  top: 0;
  width: 2.8125rem;
  border-right: solid 1px #1a1a1a;
  left: 0; }

.right-small {
  height: 2.8125rem;
  position: absolute;
  top: 0;
  width: 2.8125rem;
  border-left: solid 1px #1a1a1a;
  right: 0; }

.tab-bar-section {
  height: 2.8125rem;
  padding: 0 0.625rem;
  position: absolute;
  text-align: center;
  top: 0; }
  .tab-bar-section.left {
    text-align: left; }
  .tab-bar-section.right {
    text-align: right; }
  .tab-bar-section.left {
    left: 0;
    right: 2.8125rem; }
  .tab-bar-section.right {
    left: 2.8125rem;
    right: 0; }
  .tab-bar-section.middle {
    left: 2.8125rem;
    right: 2.8125rem; }

.tab-bar .menu-icon {
  color: #FFFFFF;
  display: block;
  height: 2.8125rem;
  padding: 0;
  position: relative;
  text-indent: 2.1875rem;
  transform: translate3d(0, 0, 0);
  width: 2.8125rem; }
  .tab-bar .menu-icon span::after {
    content: "";
    display: block;
    height: 0;
    position: absolute;
    top: 50%;
    margin-top: -0.5rem;
    left: 0.90625rem;
    box-shadow: 0 0 0 1px #FFFFFF, 0 7px 0 1px #FFFFFF, 0 14px 0 1px #FFFFFF;
    width: 1rem; }
  .tab-bar .menu-icon span:hover:after {
    box-shadow: 0 0 0 1px #b3b3b3, 0 7px 0 1px #b3b3b3, 0 14px 0 1px #b3b3b3; }

.left-off-canvas-menu {
  -webkit-backface-visibility: hidden;
  background: #333333;
  bottom: 0;
  box-sizing: content-box;
  -webkit-overflow-scrolling: touch;
  -ms-overflow-style: -ms-autohiding-scrollbar;
  overflow-x: hidden;
  overflow-y: auto;
  position: absolute;
  transition: transform 500ms ease 0s;
  width: 15.625rem;
  z-index: 1001;
  -webkit-transform: translate3d(-100%, 0, 0);
  -moz-transform: translate3d(-100%, 0, 0);
  -ms-transform: translate(-100%, 0);
  -o-transform: translate3d(-100%, 0, 0);
  transform: translate3d(-100%, 0, 0);
  left: 0;
  top: 0; }
  .left-off-canvas-menu * {
    -webkit-backface-visibility: hidden; }

.right-off-canvas-menu {
  -webkit-backface-visibility: hidden;
  background: #333333;
  bottom: 0;
  box-sizing: content-box;
  -webkit-overflow-scrolling: touch;
  -ms-overflow-style: -ms-autohiding-scrollbar;
  overflow-x: hidden;
  overflow-y: auto;
  position: absolute;
  transition: transform 500ms ease 0s;
  width: 15.625rem;
  z-index: 1001;
  -webkit-transform: translate3d(100%, 0, 0);
  -moz-transform: translate3d(100%, 0, 0);
  -ms-transform: translate(100%, 0);
  -o-transform: translate3d(100%, 0, 0);
  transform: translate3d(100%, 0, 0);
  right: 0;
  top: 0; }
  .right-off-canvas-menu * {
    -webkit-backface-visibility: hidden; }

.top-off-canvas-menu {
  -webkit-backface-visibility: hidden;
  background: #333333;
  bottom: 0;
  box-sizing: content-box;
  -webkit-overflow-scrolling: touch;
  -ms-overflow-style: -ms-autohiding-scrollbar;
  overflow-x: hidden;
  overflow-y: auto;
  position: absolute;
  transition: transform 500ms ease 0s;
  width: 15.625rem;
  z-index: 1001;
  -webkit-transform: translate3d(0, -100%, 0);
  -moz-transform: translate3d(0, -100%, 0);
  -ms-transform: translate(0, -100%);
  -o-transform: translate3d(0, -100%, 0);
  transform: translate3d(0, -100%, 0);
  top: 0;
  width: 100%;
  height: 18.75rem; }
  .top-off-canvas-menu * {
    -webkit-backface-visibility: hidden; }

.bottom-off-canvas-menu {
  -webkit-backface-visibility: hidden;
  background: #333333;
  bottom: 0;
  box-sizing: content-box;
  -webkit-overflow-scrolling: touch;
  -ms-overflow-style: -ms-autohiding-scrollbar;
  overflow-x: hidden;
  overflow-y: auto;
  position: absolute;
  transition: transform 500ms ease 0s;
  width: 15.625rem;
  z-index: 1001;
  -webkit-transform: translate3d(0, 100%, 0);
  -moz-transform: translate3d(0, 100%, 0);
  -ms-transform: translate(0, 100%);
  -o-transform: translate3d(0, 100%, 0);
  transform: translate3d(0, 100%, 0);
  bottom: 0;
  width: 100%;
  height: 18.75rem; }
  .bottom-off-canvas-menu * {
    -webkit-backface-visibility: hidden; }

ul.off-canvas-list {
  list-style-type: none;
  margin: 0;
  padding: 0; }
  ul.off-canvas-list li label {
    background: #444444;
    border-bottom: none;
    border-top: 1px solid #5e5e5e;
    color: #999999;
    display: block;
    font-size: 0.75rem;
    font-weight: bold;
    margin: 0;
    padding: 0.3rem 0.9375rem;
    text-transform: uppercase; }
  ul.off-canvas-list li a {
    border-bottom: 1px solid #262626;
    color: rgba(255, 255, 255, 0.7);
    display: block;
    padding: 0.66666667rem;
    transition: background 300ms ease; }
    ul.off-canvas-list li a:hover {
      background: #242424; }
    ul.off-canvas-list li a:active {
      background: #242424; }

.move-right > .inner-wrap {
  -webkit-transform: translate3d(15.625rem, 0, 0);
  -moz-transform: translate3d(15.625rem, 0, 0);
  -ms-transform: translate(15.625rem, 0);
  -o-transform: translate3d(15.625rem, 0, 0);
  transform: translate3d(15.625rem, 0, 0); }

.move-right .exit-off-canvas {
  -webkit-backface-visibility: hidden;
  box-shadow: -4px 0 4px rgba(0, 0, 0, 0.5), 4px 0 4px rgba(0, 0, 0, 0.5);
  cursor: pointer;
  transition: background 300ms ease;
  -webkit-tap-highlight-color: rgba(0, 0, 0, 0);
  background: rgba(255, 255, 255, 0.2);
  bottom: 0;
  display: block;
  left: 0;
  position: absolute;
  right: 0;
  top: 0;
  z-index: 1002; }
  @media only screen and (min-width:40.0625em) {
    .move-right .exit-off-canvas:hover {
      background: rgba(255, 255, 255, 0.05); } }
.move-left > .inner-wrap {
  -webkit-transform: translate3d(-15.625rem, 0, 0);
  -moz-transform: translate3d(-15.625rem, 0, 0);
  -ms-transform: translate(-15.625rem, 0);
  -o-transform: translate3d(-15.625rem, 0, 0);
  transform: translate3d(-15.625rem, 0, 0); }

.move-left .exit-off-canvas {
  -webkit-backface-visibility: hidden;
  box-shadow: -4px 0 4px rgba(0, 0, 0, 0.5), 4px 0 4px rgba(0, 0, 0, 0.5);
  cursor: pointer;
  transition: background 300ms ease;
  -webkit-tap-highlight-color: rgba(0, 0, 0, 0);
  background: rgba(255, 255, 255, 0.2);
  bottom: 0;
  display: block;
  left: 0;
  position: absolute;
  right: 0;
  top: 0;
  z-index: 1002; }
  @media only screen and (min-width:40.0625em) {
    .move-left .exit-off-canvas:hover {
      background: rgba(255, 255, 255, 0.05); } }
.move-top > .inner-wrap {
  -webkit-transform: translate3d(0, -18.75rem, 0);
  -moz-transform: translate3d(0, -18.75rem, 0);
  -ms-transform: translate(0, -18.75rem);
  -o-transform: translate3d(0, -18.75rem, 0);
  transform: translate3d(0, -18.75rem, 0); }

.move-top .exit-off-canvas {
  -webkit-backface-visibility: hidden;
  box-shadow: -4px 0 4px rgba(0, 0, 0, 0.5), 4px 0 4px rgba(0, 0, 0, 0.5);
  cursor: pointer;
  transition: background 300ms ease;
  -webkit-tap-highlight-color: rgba(0, 0, 0, 0);
  background: rgba(255, 255, 255, 0.2);
  bottom: 0;
  display: block;
  left: 0;
  position: absolute;
  right: 0;
  top: 0;
  z-index: 1002; }
  @media only screen and (min-width:40.0625em) {
    .move-top .exit-off-canvas:hover {
      background: rgba(255, 255, 255, 0.05); } }
.move-bottom > .inner-wrap {
  -webkit-transform: translate3d(0, 18.75rem, 0);
  -moz-transform: translate3d(0, 18.75rem, 0);
  -ms-transform: translate(0, 18.75rem);
  -o-transform: translate3d(0, 18.75rem, 0);
  transform: translate3d(0, 18.75rem, 0); }

.move-bottom .exit-off-canvas {
  -webkit-backface-visibility: hidden;
  box-shadow: -4px 0 4px rgba(0, 0, 0, 0.5), 4px 0 4px rgba(0, 0, 0, 0.5);
  cursor: pointer;
  transition: background 300ms ease;
  -webkit-tap-highlight-color: rgba(0, 0, 0, 0);
  background: rgba(255, 255, 255, 0.2);
  bottom: 0;
  display: block;
  left: 0;
  position: absolute;
  right: 0;
  top: 0;
  z-index: 1002; }
  @media only screen and (min-width:40.0625em) {
    .move-bottom .exit-off-canvas:hover {
      background: rgba(255, 255, 255, 0.05); } }
.offcanvas-overlap .left-off-canvas-menu, .offcanvas-overlap .right-off-canvas-menu,
.offcanvas-overlap .top-off-canvas-menu, .offcanvas-overlap .bottom-off-canvas-menu {
  -ms-transform: none;
  -webkit-transform: none;
  -moz-transform: none;
  -o-transform: none;
  transform: none;
  z-index: 1003; }

.offcanvas-overlap .exit-off-canvas {
  -webkit-backface-visibility: hidden;
  box-shadow: -4px 0 4px rgba(0, 0, 0, 0.5), 4px 0 4px rgba(0, 0, 0, 0.5);
  cursor: pointer;
  transition: background 300ms ease;
  -webkit-tap-highlight-color: rgba(0, 0, 0, 0);
  background: rgba(255, 255, 255, 0.2);
  bottom: 0;
  display: block;
  left: 0;
  position: absolute;
  right: 0;
  top: 0;
  z-index: 1002; }
  @media only screen and (min-width:40.0625em) {
    .offcanvas-overlap .exit-off-canvas:hover {
      background: rgba(255, 255, 255, 0.05); } }
.offcanvas-overlap-left .right-off-canvas-menu {
  -ms-transform: none;
  -webkit-transform: none;
  -moz-transform: none;
  -o-transform: none;
  transform: none;
  z-index: 1003; }

.offcanvas-overlap-left .exit-off-canvas {
  -webkit-backface-visibility: hidden;
  box-shadow: -4px 0 4px rgba(0, 0, 0, 0.5), 4px 0 4px rgba(0, 0, 0, 0.5);
  cursor: pointer;
  transition: background 300ms ease;
  -webkit-tap-highlight-color: rgba(0, 0, 0, 0);
  background: rgba(255, 255, 255, 0.2);
  bottom: 0;
  display: block;
  left: 0;
  position: absolute;
  right: 0;
  top: 0;
  z-index: 1002; }
  @media only screen and (min-width:40.0625em) {
    .offcanvas-overlap-left .exit-off-canvas:hover {
      background: rgba(255, 255, 255, 0.05); } }
.offcanvas-overlap-right .left-off-canvas-menu {
  -ms-transform: none;
  -webkit-transform: none;
  -moz-transform: none;
  -o-transform: none;
  transform: none;
  z-index: 1003; }

.offcanvas-overlap-right .exit-off-canvas {
  -webkit-backface-visibility: hidden;
  box-shadow: -4px 0 4px rgba(0, 0, 0, 0.5), 4px 0 4px rgba(0, 0, 0, 0.5);
  cursor: pointer;
  transition: background 300ms ease;
  -webkit-tap-highlight-color: rgba(0, 0, 0, 0);
  background: rgba(255, 255, 255, 0.2);
  bottom: 0;
  display: block;
  left: 0;
  position: absolute;
  right: 0;
  top: 0;
  z-index: 1002; }
  @media only screen and (min-width:40.0625em) {
    .offcanvas-overlap-right .exit-off-canvas:hover {
      background: rgba(255, 255, 255, 0.05); } }
.offcanvas-overlap-top .bottom-off-canvas-menu {
  -ms-transform: none;
  -webkit-transform: none;
  -moz-transform: none;
  -o-transform: none;
  transform: none;
  z-index: 1003; }

.offcanvas-overlap-top .exit-off-canvas {
  -webkit-backface-visibility: hidden;
  box-shadow: -4px 0 4px rgba(0, 0, 0, 0.5), 4px 0 4px rgba(0, 0, 0, 0.5);
  cursor: pointer;
  transition: background 300ms ease;
  -webkit-tap-highlight-color: rgba(0, 0, 0, 0);
  background: rgba(255, 255, 255, 0.2);
  bottom: 0;
  display: block;
  left: 0;
  position: absolute;
  right: 0;
  top: 0;
  z-index: 1002; }
  @media only screen and (min-width:40.0625em) {
    .offcanvas-overlap-top .exit-off-canvas:hover {
      background: rgba(255, 255, 255, 0.05); } }
.offcanvas-overlap-bottom .top-off-canvas-menu {
  -ms-transform: none;
  -webkit-transform: none;
  -moz-transform: none;
  -o-transform: none;
  transform: none;
  z-index: 1003; }

.offcanvas-overlap-bottom .exit-off-canvas {
  -webkit-backface-visibility: hidden;
  box-shadow: -4px 0 4px rgba(0, 0, 0, 0.5), 4px 0 4px rgba(0, 0, 0, 0.5);
  cursor: pointer;
  transition: background 300ms ease;
  -webkit-tap-highlight-color: rgba(0, 0, 0, 0);
  background: rgba(255, 255, 255, 0.2);
  bottom: 0;
  display: block;
  left: 0;
  position: absolute;
  right: 0;
  top: 0;
  z-index: 1002; }
  @media only screen and (min-width:40.0625em) {
    .offcanvas-overlap-bottom .exit-off-canvas:hover {
      background: rgba(255, 255, 255, 0.05); } }
.no-csstransforms .left-off-canvas-menu {
  left: -15.625rem; }

.no-csstransforms .right-off-canvas-menu {
  right: -15.625rem; }

.no-csstransforms .top-off-canvas-menu {
  top: -18.75rem; }

.no-csstransforms .bottom-off-canvas-menu {
  bottom: -18.75rem; }

.no-csstransforms .move-left > .inner-wrap {
  right: 15.625rem; }

.no-csstransforms .move-right > .inner-wrap {
  left: 15.625rem; }

.no-csstransforms .move-top > .inner-wrap {
  right: 18.75rem; }

.no-csstransforms .move-bottom > .inner-wrap {
  left: 18.75rem; }

.left-submenu {
  -webkit-backface-visibility: hidden;
  -webkit-overflow-scrolling: touch;
  background: #333333;
  bottom: 0;
  box-sizing: content-box;
  margin: 0;
  overflow-x: hidden;
  overflow-y: auto;
  position: absolute;
  top: 0;
  width: 15.625rem;
  height: 18.75rem;
  z-index: 1002;
  -webkit-transform: translate3d(-100%, 0, 0);
  -moz-transform: translate3d(-100%, 0, 0);
  -ms-transform: translate(-100%, 0);
  -o-transform: translate3d(-100%, 0, 0);
  transform: translate3d(-100%, 0, 0);
  left: 0;
  -webkit-transition: -webkit-transform 500ms ease;
  -moz-transition: -moz-transform 500ms ease;
  -ms-transition: -ms-transform 500ms ease;
  -o-transition: -o-transform 500ms ease;
  transition: transform 500ms ease; }
  .left-submenu * {
    -webkit-backface-visibility: hidden; }
  .left-submenu .back > a {
    background: #444;
    border-bottom: none;
    border-top: 1px solid #5e5e5e;
    color: #999999;
    font-weight: bold;
    padding: 0.3rem 0.9375rem;
    text-transform: uppercase;
    margin: 0; }
    .left-submenu .back > a:hover {
      background: #303030;
      border-bottom: none;
      border-top: 1px solid #5e5e5e; }
    .left-submenu .back > a:before {
      content: "\AB";
      margin-right: .5rem;
      display: inline; }
  .left-submenu.move-right, .left-submenu.offcanvas-overlap-right, .left-submenu.offcanvas-overlap {
    -webkit-transform: translate3d(0%, 0, 0);
    -moz-transform: translate3d(0%, 0, 0);
    -ms-transform: translate(0%, 0);
    -o-transform: translate3d(0%, 0, 0);
    transform: translate3d(0%, 0, 0); }

.right-submenu {
  -webkit-backface-visibility: hidden;
  -webkit-overflow-scrolling: touch;
  background: #333333;
  bottom: 0;
  box-sizing: content-box;
  margin: 0;
  overflow-x: hidden;
  overflow-y: auto;
  position: absolute;
  top: 0;
  width: 15.625rem;
  height: 18.75rem;
  z-index: 1002;
  -webkit-transform: translate3d(100%, 0, 0);
  -moz-transform: translate3d(100%, 0, 0);
  -ms-transform: translate(100%, 0);
  -o-transform: translate3d(100%, 0, 0);
  transform: translate3d(100%, 0, 0);
  right: 0;
  -webkit-transition: -webkit-transform 500ms ease;
  -moz-transition: -moz-transform 500ms ease;
  -ms-transition: -ms-transform 500ms ease;
  -o-transition: -o-transform 500ms ease;
  transition: transform 500ms ease; }
  .right-submenu * {
    -webkit-backface-visibility: hidden; }
  .right-submenu .back > a {
    background: #444;
    border-bottom: none;
    border-top: 1px solid #5e5e5e;
    color: #999999;
    font-weight: bold;
    padding: 0.3rem 0.9375rem;
    text-transform: uppercase;
    margin: 0; }
    .right-submenu .back > a:hover {
      background: #303030;
      border-bottom: none;
      border-top: 1px solid #5e5e5e; }
    .right-submenu .back > a:after {
      content: "\BB";
      margin-left: .5rem;
      display: inline; }
  .right-submenu.move-left, .right-submenu.offcanvas-overlap-left, .right-submenu.offcanvas-overlap {
    -webkit-transform: translate3d(0%, 0, 0);
    -moz-transform: translate3d(0%, 0, 0);
    -ms-transform: translate(0%, 0);
    -o-transform: translate3d(0%, 0, 0);
    transform: translate3d(0%, 0, 0); }

.top-submenu {
  -webkit-backface-visibility: hidden;
  -webkit-overflow-scrolling: touch;
  background: #333333;
  bottom: 0;
  box-sizing: content-box;
  margin: 0;
  overflow-x: hidden;
  overflow-y: auto;
  position: absolute;
  top: 0;
  width: 15.625rem;
  height: 18.75rem;
  z-index: 1002;
  -webkit-transform: translate3d(0, -100%, 0);
  -moz-transform: translate3d(0, -100%, 0);
  -ms-transform: translate(0, -100%);
  -o-transform: translate3d(0, -100%, 0);
  transform: translate3d(0, -100%, 0);
  top: 0;
  width: 100%;
  -webkit-transition: -webkit-transform 500ms ease;
  -moz-transition: -moz-transform 500ms ease;
  -ms-transition: -ms-transform 500ms ease;
  -o-transition: -o-transform 500ms ease;
  transition: transform 500ms ease; }
  .top-submenu * {
    -webkit-backface-visibility: hidden; }
  .top-submenu .back > a {
    background: #444;
    border-bottom: none;
    border-top: 1px solid #5e5e5e;
    color: #999999;
    font-weight: bold;
    padding: 0.3rem 0.9375rem;
    text-transform: uppercase;
    margin: 0; }
    .top-submenu .back > a:hover {
      background: #303030;
      border-bottom: none;
      border-top: 1px solid #5e5e5e; }
  .top-submenu.move-bottom, .top-submenu.offcanvas-overlap-bottom, .top-submenu.offcanvas-overlap {
    -webkit-transform: translate3d(0, 0%, 0);
    -moz-transform: translate3d(0, 0%, 0);
    -ms-transform: translate(0, 0%);
    -o-transform: translate3d(0, 0%, 0);
    transform: translate3d(0, 0%, 0); }

.bottom-submenu {
  -webkit-backface-visibility: hidden;
  -webkit-overflow-scrolling: touch;
  background: #333333;
  bottom: 0;
  box-sizing: content-box;
  margin: 0;
  overflow-x: hidden;
  overflow-y: auto;
  position: absolute;
  top: 0;
  width: 15.625rem;
  height: 18.75rem;
  z-index: 1002;
  -webkit-transform: translate3d(0, 100%, 0);
  -moz-transform: translate3d(0, 100%, 0);
  -ms-transform: translate(0, 100%);
  -o-transform: translate3d(0, 100%, 0);
  transform: translate3d(0, 100%, 0);
  bottom: 0;
  width: 100%;
  -webkit-transition: -webkit-transform 500ms ease;
  -moz-transition: -moz-transform 500ms ease;
  -ms-transition: -ms-transform 500ms ease;
  -o-transition: -o-transform 500ms ease;
  transition: transform 500ms ease; }
  .bottom-submenu * {
    -webkit-backface-visibility: hidden; }
  .bottom-submenu .back > a {
    background: #444;
    border-bottom: none;
    border-top: 1px solid #5e5e5e;
    color: #999999;
    font-weight: bold;
    padding: 0.3rem 0.9375rem;
    text-transform: uppercase;
    margin: 0; }
    .bottom-submenu .back > a:hover {
      background: #303030;
      border-bottom: none;
      border-top: 1px solid #5e5e5e; }
  .bottom-submenu.move-top, .bottom-submenu.offcanvas-overlap-top, .bottom-submenu.offcanvas-overlap {
    -webkit-transform: translate3d(0, 0%, 0);
    -moz-transform: translate3d(0, 0%, 0);
    -ms-transform: translate(0, 0%);
    -o-transform: translate3d(0, 0%, 0);
    transform: translate3d(0, 0%, 0); }

.left-off-canvas-menu ul.off-canvas-list li.has-submenu > a:after {
  content: "\BB";
  margin-left: .5rem;
  display: inline; }

.right-off-canvas-menu ul.off-canvas-list li.has-submenu > a:before {
  content: "\AB";
  margin-right: .5rem;
  display: inline; }

/* small displays */
@media only screen {
  .show-for-small-only, .show-for-small-up, .show-for-small, .show-for-small-down, .hide-for-medium-only, .hide-for-medium-up, .hide-for-medium, .show-for-medium-down, .hide-for-large-only, .hide-for-large-up, .hide-for-large, .show-for-large-down, .hide-for-xlarge-only, .hide-for-xlarge-up, .hide-for-xlarge, .show-for-xlarge-down, .hide-for-xxlarge-only, .hide-for-xxlarge-up, .hide-for-xxlarge, .show-for-xxlarge-down {
    display: inherit !important; }
  .hide-for-small-only, .hide-for-small-up, .hide-for-small, .hide-for-small-down, .show-for-medium-only, .show-for-medium-up, .show-for-medium, .hide-for-medium-down, .show-for-large-only, .show-for-large-up, .show-for-large, .hide-for-large-down, .show-for-xlarge-only, .show-for-xlarge-up, .show-for-xlarge, .hide-for-xlarge-down, .show-for-xxlarge-only, .show-for-xxlarge-up, .show-for-xxlarge, .hide-for-xxlarge-down {
    display: none !important; }
  .visible-for-small-only, .visible-for-small-up, .visible-for-small, .visible-for-small-down, .hidden-for-medium-only, .hidden-for-medium-up, .hidden-for-medium, .visible-for-medium-down, .hidden-for-large-only, .hidden-for-large-up, .hidden-for-large, .visible-for-large-down, .hidden-for-xlarge-only, .hidden-for-xlarge-up, .hidden-for-xlarge, .visible-for-xlarge-down, .hidden-for-xxlarge-only, .hidden-for-xxlarge-up, .hidden-for-xxlarge, .visible-for-xxlarge-down {
    position: static !important;
    height: auto;
    width: auto;
    overflow: visible;
    clip: auto; }
  .hidden-for-small-only, .hidden-for-small-up, .hidden-for-small, .hidden-for-small-down, .visible-for-medium-only, .visible-for-medium-up, .visible-for-medium, .hidden-for-medium-down, .visible-for-large-only, .visible-for-large-up, .visible-for-large, .hidden-for-large-down, .visible-for-xlarge-only, .visible-for-xlarge-up, .visible-for-xlarge, .hidden-for-xlarge-down, .visible-for-xxlarge-only, .visible-for-xxlarge-up, .visible-for-xxlarge, .hidden-for-xxlarge-down {
    clip: rect(1px, 1px, 1px, 1px);
    height: 1px;
    overflow: hidden;
    position: absolute !important;
    width: 1px; }
  table.show-for-small-only, table.show-for-small-up, table.show-for-small, table.show-for-small-down, table.hide-for-medium-only, table.hide-for-medium-up, table.hide-for-medium, table.show-for-medium-down, table.hide-for-large-only, table.hide-for-large-up, table.hide-for-large, table.show-for-large-down, table.hide-for-xlarge-only, table.hide-for-xlarge-up, table.hide-for-xlarge, table.show-for-xlarge-down, table.hide-for-xxlarge-only, table.hide-for-xxlarge-up, table.hide-for-xxlarge, table.show-for-xxlarge-down {
    display: table !important; }
  thead.show-for-small-only, thead.show-for-small-up, thead.show-for-small, thead.show-for-small-down, thead.hide-for-medium-only, thead.hide-for-medium-up, thead.hide-for-medium, thead.show-for-medium-down, thead.hide-for-large-only, thead.hide-for-large-up, thead.hide-for-large, thead.show-for-large-down, thead.hide-for-xlarge-only, thead.hide-for-xlarge-up, thead.hide-for-xlarge, thead.show-for-xlarge-down, thead.hide-for-xxlarge-only, thead.hide-for-xxlarge-up, thead.hide-for-xxlarge, thead.show-for-xxlarge-down {
    display: table-header-group !important; }
  tbody.show-for-small-only, tbody.show-for-small-up, tbody.show-for-small, tbody.show-for-small-down, tbody.hide-for-medium-only, tbody.hide-for-medium-up, tbody.hide-for-medium, tbody.show-for-medium-down, tbody.hide-for-large-only, tbody.hide-for-large-up, tbody.hide-for-large, tbody.show-for-large-down, tbody.hide-for-xlarge-only, tbody.hide-for-xlarge-up, tbody.hide-for-xlarge, tbody.show-for-xlarge-down, tbody.hide-for-xxlarge-only, tbody.hide-for-xxlarge-up, tbody.hide-for-xxlarge, tbody.show-for-xxlarge-down {
    display: table-row-group !important; }
  tr.show-for-small-only, tr.show-for-small-up, tr.show-for-small, tr.show-for-small-down, tr.hide-for-medium-only, tr.hide-for-medium-up, tr.hide-for-medium, tr.show-for-medium-down, tr.hide-for-large-only, tr.hide-for-large-up, tr.hide-for-large, tr.show-for-large-down, tr.hide-for-xlarge-only, tr.hide-for-xlarge-up, tr.hide-for-xlarge, tr.show-for-xlarge-down, tr.hide-for-xxlarge-only, tr.hide-for-xxlarge-up, tr.hide-for-xxlarge, tr.show-for-xxlarge-down {
    display: table-row; }
  th.show-for-small-only, td.show-for-small-only, th.show-for-small-up, td.show-for-small-up, th.show-for-small, td.show-for-small, th.show-for-small-down, td.show-for-small-down, th.hide-for-medium-only, td.hide-for-medium-only, th.hide-for-medium-up, td.hide-for-medium-up, th.hide-for-medium, td.hide-for-medium, th.show-for-medium-down, td.show-for-medium-down, th.hide-for-large-only, td.hide-for-large-only, th.hide-for-large-up, td.hide-for-large-up, th.hide-for-large, td.hide-for-large, th.show-for-large-down, td.show-for-large-down, th.hide-for-xlarge-only, td.hide-for-xlarge-only, th.hide-for-xlarge-up, td.hide-for-xlarge-up, th.hide-for-xlarge, td.hide-for-xlarge, th.show-for-xlarge-down, td.show-for-xlarge-down, th.hide-for-xxlarge-only, td.hide-for-xxlarge-only, th.hide-for-xxlarge-up, td.hide-for-xxlarge-up, th.hide-for-xxlarge, td.hide-for-xxlarge, th.show-for-xxlarge-down, td.show-for-xxlarge-down {
    display: table-cell !important; } }

/* medium displays */
@media only screen and (min-width:40.0625em) {
  .hide-for-small-only, .show-for-small-up, .hide-for-small, .hide-for-small-down, .show-for-medium-only, .show-for-medium-up, .show-for-medium, .show-for-medium-down, .hide-for-large-only, .hide-for-large-up, .hide-for-large, .show-for-large-down, .hide-for-xlarge-only, .hide-for-xlarge-up, .hide-for-xlarge, .show-for-xlarge-down, .hide-for-xxlarge-only, .hide-for-xxlarge-up, .hide-for-xxlarge, .show-for-xxlarge-down {
    display: inherit !important; }
  .show-for-small-only, .hide-for-small-up, .show-for-small, .show-for-small-down, .hide-for-medium-only, .hide-for-medium-up, .hide-for-medium, .hide-for-medium-down, .show-for-large-only, .show-for-large-up, .show-for-large, .hide-for-large-down, .show-for-xlarge-only, .show-for-xlarge-up, .show-for-xlarge, .hide-for-xlarge-down, .show-for-xxlarge-only, .show-for-xxlarge-up, .show-for-xxlarge, .hide-for-xxlarge-down {
    display: none !important; }
  .hidden-for-small-only, .visible-for-small-up, .hidden-for-small, .hidden-for-small-down, .visible-for-medium-only, .visible-for-medium-up, .visible-for-medium, .visible-for-medium-down, .hidden-for-large-only, .hidden-for-large-up, .hidden-for-large, .visible-for-large-down, .hidden-for-xlarge-only, .hidden-for-xlarge-up, .hidden-for-xlarge, .visible-for-xlarge-down, .hidden-for-xxlarge-only, .hidden-for-xxlarge-up, .hidden-for-xxlarge, .visible-for-xxlarge-down {
    position: static !important;
    height: auto;
    width: auto;
    overflow: visible;
    clip: auto; }
  .visible-for-small-only, .hidden-for-small-up, .visible-for-small, .visible-for-small-down, .hidden-for-medium-only, .hidden-for-medium-up, .hidden-for-medium, .hidden-for-medium-down, .visible-for-large-only, .visible-for-large-up, .visible-for-large, .hidden-for-large-down, .visible-for-xlarge-only, .visible-for-xlarge-up, .visible-for-xlarge, .hidden-for-xlarge-down, .visible-for-xxlarge-only, .visible-for-xxlarge-up, .visible-for-xxlarge, .hidden-for-xxlarge-down {
    clip: rect(1px, 1px, 1px, 1px);
    height: 1px;
    overflow: hidden;
    position: absolute !important;
    width: 1px; }
  table.hide-for-small-only, table.show-for-small-up, table.hide-for-small, table.hide-for-small-down, table.show-for-medium-only, table.show-for-medium-up, table.show-for-medium, table.show-for-medium-down, table.hide-for-large-only, table.hide-for-large-up, table.hide-for-large, table.show-for-large-down, table.hide-for-xlarge-only, table.hide-for-xlarge-up, table.hide-for-xlarge, table.show-for-xlarge-down, table.hide-for-xxlarge-only, table.hide-for-xxlarge-up, table.hide-for-xxlarge, table.show-for-xxlarge-down {
    display: table !important; }
  thead.hide-for-small-only, thead.show-for-small-up, thead.hide-for-small, thead.hide-for-small-down, thead.show-for-medium-only, thead.show-for-medium-up, thead.show-for-medium, thead.show-for-medium-down, thead.hide-for-large-only, thead.hide-for-large-up, thead.hide-for-large, thead.show-for-large-down, thead.hide-for-xlarge-only, thead.hide-for-xlarge-up, thead.hide-for-xlarge, thead.show-for-xlarge-down, thead.hide-for-xxlarge-only, thead.hide-for-xxlarge-up, thead.hide-for-xxlarge, thead.show-for-xxlarge-down {
    display: table-header-group !important; }
  tbody.hide-for-small-only, tbody.show-for-small-up, tbody.hide-for-small, tbody.hide-for-small-down, tbody.show-for-medium-only, tbody.show-for-medium-up, tbody.show-for-medium, tbody.show-for-medium-down, tbody.hide-for-large-only, tbody.hide-for-large-up, tbody.hide-for-large, tbody.show-for-large-down, tbody.hide-for-xlarge-only, tbody.hide-for-xlarge-up, tbody.hide-for-xlarge, tbody.show-for-xlarge-down, tbody.hide-for-xxlarge-only, tbody.hide-for-xxlarge-up, tbody.hide-for-xxlarge, tbody.show-for-xxlarge-down {
    display: table-row-group !important; }
  tr.hide-for-small-only, tr.show-for-small-up, tr.hide-for-small, tr.hide-for-small-down, tr.show-for-medium-only, tr.show-for-medium-up, tr.show-for-medium, tr.show-for-medium-down, tr.hide-for-large-only, tr.hide-for-large-up, tr.hide-for-large, tr.show-for-large-down, tr.hide-for-xlarge-only, tr.hide-for-xlarge-up, tr.hide-for-xlarge, tr.show-for-xlarge-down, tr.hide-for-xxlarge-only, tr.hide-for-xxlarge-up, tr.hide-for-xxlarge, tr.show-for-xxlarge-down {
    display: table-row; }
  th.hide-for-small-only, td.hide-for-small-only, th.show-for-small-up, td.show-for-small-up, th.hide-for-small, td.hide-for-small, th.hide-for-small-down, td.hide-for-small-down, th.show-for-medium-only, td.show-for-medium-only, th.show-for-medium-up, td.show-for-medium-up, th.show-for-medium, td.show-for-medium, th.show-for-medium-down, td.show-for-medium-down, th.hide-for-large-only, td.hide-for-large-only, th.hide-for-large-up, td.hide-for-large-up, th.hide-for-large, td.hide-for-large, th.show-for-large-down, td.show-for-large-down, th.hide-for-xlarge-only, td.hide-for-xlarge-only, th.hide-for-xlarge-up, td.hide-for-xlarge-up, th.hide-for-xlarge, td.hide-for-xlarge, th.show-for-xlarge-down, td.show-for-xlarge-down, th.hide-for-xxlarge-only, td.hide-for-xxlarge-only, th.hide-for-xxlarge-up, td.hide-for-xxlarge-up, th.hide-for-xxlarge, td.hide-for-xxlarge, th.show-for-xxlarge-down, td.show-for-xxlarge-down {
    display: table-cell !important; } }

/* large displays */
@media only screen and (min-width:64.0625em) {
  .hide-for-small-only, .show-for-small-up, .hide-for-small, .hide-for-small-down, .hide-for-medium-only, .show-for-medium-up, .hide-for-medium, .hide-for-medium-down, .show-for-large-only, .show-for-large-up, .show-for-large, .show-for-large-down, .hide-for-xlarge-only, .hide-for-xlarge-up, .hide-for-xlarge, .show-for-xlarge-down, .hide-for-xxlarge-only, .hide-for-xxlarge-up, .hide-for-xxlarge, .show-for-xxlarge-down {
    display: inherit !important; }
  .show-for-small-only, .hide-for-small-up, .show-for-small, .show-for-small-down, .show-for-medium-only, .hide-for-medium-up, .show-for-medium, .show-for-medium-down, .hide-for-large-only, .hide-for-large-up, .hide-for-large, .hide-for-large-down, .show-for-xlarge-only, .show-for-xlarge-up, .show-for-xlarge, .hide-for-xlarge-down, .show-for-xxlarge-only, .show-for-xxlarge-up, .show-for-xxlarge, .hide-for-xxlarge-down {
    display: none !important; }
  .hidden-for-small-only, .visible-for-small-up, .hidden-for-small, .hidden-for-small-down, .hidden-for-medium-only, .visible-for-medium-up, .hidden-for-medium, .hidden-for-medium-down, .visible-for-large-only, .visible-for-large-up, .visible-for-large, .visible-for-large-down, .hidden-for-xlarge-only, .hidden-for-xlarge-up, .hidden-for-xlarge, .visible-for-xlarge-down, .hidden-for-xxlarge-only, .hidden-for-xxlarge-up, .hidden-for-xxlarge, .visible-for-xxlarge-down {
    position: static !important;
    height: auto;
    width: auto;
    overflow: visible;
    clip: auto; }
  .visible-for-small-only, .hidden-for-small-up, .visible-for-small, .visible-for-small-down, .visible-for-medium-only, .hidden-for-medium-up, .visible-for-medium, .visible-for-medium-down, .hidden-for-large-only, .hidden-for-large-up, .hidden-for-large, .hidden-for-large-down, .visible-for-xlarge-only, .visible-for-xlarge-up, .visible-for-xlarge, .hidden-for-xlarge-down, .visible-for-xxlarge-only, .visible-for-xxlarge-up, .visible-for-xxlarge, .hidden-for-xxlarge-down {
    clip: rect(1px, 1px, 1px, 1px);
    height: 1px;
    overflow: hidden;
    position: absolute !important;
    width: 1px; }
  table.hide-for-small-only, table.show-for-small-up, table.hide-for-small, table.hide-for-small-down, table.hide-for-medium-only, table.show-for-medium-up, table.hide-for-medium, table.hide-for-medium-down, table.show-for-large-only, table.show-for-large-up, table.show-for-large, table.show-for-large-down, table.hide-for-xlarge-only, table.hide-for-xlarge-up, table.hide-for-xlarge, table.show-for-xlarge-down, table.hide-for-xxlarge-only, table.hide-for-xxlarge-up, table.hide-for-xxlarge, table.show-for-xxlarge-down {
    display: table !important; }
  thead.hide-for-small-only, thead.show-for-small-up, thead.hide-for-small, thead.hide-for-small-down, thead.hide-for-medium-only, thead.show-for-medium-up, thead.hide-for-medium, thead.hide-for-medium-down, thead.show-for-large-only, thead.show-for-large-up, thead.show-for-large, thead.show-for-large-down, thead.hide-for-xlarge-only, thead.hide-for-xlarge-up, thead.hide-for-xlarge, thead.show-for-xlarge-down, thead.hide-for-xxlarge-only, thead.hide-for-xxlarge-up, thead.hide-for-xxlarge, thead.show-for-xxlarge-down {
    display: table-header-group !important; }
  tbody.hide-for-small-only, tbody.show-for-small-up, tbody.hide-for-small, tbody.hide-for-small-down, tbody.hide-for-medium-only, tbody.show-for-medium-up, tbody.hide-for-medium, tbody.hide-for-medium-down, tbody.show-for-large-only, tbody.show-for-large-up, tbody.show-for-large, tbody.show-for-large-down, tbody.hide-for-xlarge-only, tbody.hide-for-xlarge-up, tbody.hide-for-xlarge, tbody.show-for-xlarge-down, tbody.hide-for-xxlarge-only, tbody.hide-for-xxlarge-up, tbody.hide-for-xxlarge, tbody.show-for-xxlarge-down {
    display: table-row-group !important; }
  tr.hide-for-small-only, tr.show-for-small-up, tr.hide-for-small, tr.hide-for-small-down, tr.hide-for-medium-only, tr.show-for-medium-up, tr.hide-for-medium, tr.hide-for-medium-down, tr.show-for-large-only, tr.show-for-large-up, tr.show-for-large, tr.show-for-large-down, tr.hide-for-xlarge-only, tr.hide-for-xlarge-up, tr.hide-for-xlarge, tr.show-for-xlarge-down, tr.hide-for-xxlarge-only, tr.hide-for-xxlarge-up, tr.hide-for-xxlarge, tr.show-for-xxlarge-down {
    display: table-row; }
  th.hide-for-small-only, td.hide-for-small-only, th.show-for-small-up, td.show-for-small-up, th.hide-for-small, td.hide-for-small, th.hide-for-small-down, td.hide-for-small-down, th.hide-for-medium-only, td.hide-for-medium-only, th.show-for-medium-up, td.show-for-medium-up, th.hide-for-medium, td.hide-for-medium, th.hide-for-medium-down, td.hide-for-medium-down, th.show-for-large-only, td.show-for-large-only, th.show-for-large-up, td.show-for-large-up, th.show-for-large, td.show-for-large, th.show-for-large-down, td.show-for-large-down, th.hide-for-xlarge-only, td.hide-for-xlarge-only, th.hide-for-xlarge-up, td.hide-for-xlarge-up, th.hide-for-xlarge, td.hide-for-xlarge, th.show-for-xlarge-down, td.show-for-xlarge-down, th.hide-for-xxlarge-only, td.hide-for-xxlarge-only, th.hide-for-xxlarge-up, td.hide-for-xxlarge-up, th.hide-for-xxlarge, td.hide-for-xxlarge, th.show-for-xxlarge-down, td.show-for-xxlarge-down {
    display: table-cell !important; } }

/* xlarge displays */
@media only screen and (min-width:90.0625em) {
  .hide-for-small-only, .show-for-small-up, .hide-for-small, .hide-for-small-down, .hide-for-medium-only, .show-for-medium-up, .hide-for-medium, .hide-for-medium-down, .hide-for-large-only, .show-for-large-up, .hide-for-large, .hide-for-large-down, .show-for-xlarge-only, .show-for-xlarge-up, .show-for-xlarge, .show-for-xlarge-down, .hide-for-xxlarge-only, .hide-for-xxlarge-up, .hide-for-xxlarge, .show-for-xxlarge-down {
    display: inherit !important; }
  .show-for-small-only, .hide-for-small-up, .show-for-small, .show-for-small-down, .show-for-medium-only, .hide-for-medium-up, .show-for-medium, .show-for-medium-down, .show-for-large-only, .hide-for-large-up, .show-for-large, .show-for-large-down, .hide-for-xlarge-only, .hide-for-xlarge-up, .hide-for-xlarge, .hide-for-xlarge-down, .show-for-xxlarge-only, .show-for-xxlarge-up, .show-for-xxlarge, .hide-for-xxlarge-down {
    display: none !important; }
  .hidden-for-small-only, .visible-for-small-up, .hidden-for-small, .hidden-for-small-down, .hidden-for-medium-only, .visible-for-medium-up, .hidden-for-medium, .hidden-for-medium-down, .hidden-for-large-only, .visible-for-large-up, .hidden-for-large, .hidden-for-large-down, .visible-for-xlarge-only, .visible-for-xlarge-up, .visible-for-xlarge, .visible-for-xlarge-down, .hidden-for-xxlarge-only, .hidden-for-xxlarge-up, .hidden-for-xxlarge, .visible-for-xxlarge-down {
    position: static !important;
    height: auto;
    width: auto;
    overflow: visible;
    clip: auto; }
  .visible-for-small-only, .hidden-for-small-up, .visible-for-small, .visible-for-small-down, .visible-for-medium-only, .hidden-for-medium-up, .visible-for-medium, .visible-for-medium-down, .visible-for-large-only, .hidden-for-large-up, .visible-for-large, .visible-for-large-down, .hidden-for-xlarge-only, .hidden-for-xlarge-up, .hidden-for-xlarge, .hidden-for-xlarge-down, .visible-for-xxlarge-only, .visible-for-xxlarge-up, .visible-for-xxlarge, .hidden-for-xxlarge-down {
    clip: rect(1px, 1px, 1px, 1px);
    height: 1px;
    overflow: hidden;
    position: absolute !important;
    width: 1px; }
  table.hide-for-small-only, table.show-for-small-up, table.hide-for-small, table.hide-for-small-down, table.hide-for-medium-only, table.show-for-medium-up, table.hide-for-medium, table.hide-for-medium-down, table.hide-for-large-only, table.show-for-large-up, table.hide-for-large, table.hide-for-large-down, table.show-for-xlarge-only, table.show-for-xlarge-up, table.show-for-xlarge, table.show-for-xlarge-down, table.hide-for-xxlarge-only, table.hide-for-xxlarge-up, table.hide-for-xxlarge, table.show-for-xxlarge-down {
    display: table !important; }
  thead.hide-for-small-only, thead.show-for-small-up, thead.hide-for-small, thead.hide-for-small-down, thead.hide-for-medium-only, thead.show-for-medium-up, thead.hide-for-medium, thead.hide-for-medium-down, thead.hide-for-large-only, thead.show-for-large-up, thead.hide-for-large, thead.hide-for-large-down, thead.show-for-xlarge-only, thead.show-for-xlarge-up, thead.show-for-xlarge, thead.show-for-xlarge-down, thead.hide-for-xxlarge-only, thead.hide-for-xxlarge-up, thead.hide-for-xxlarge, thead.show-for-xxlarge-down {
    display: table-header-group !important; }
  tbody.hide-for-small-only, tbody.show-for-small-up, tbody.hide-for-small, tbody.hide-for-small-down, tbody.hide-for-medium-only, tbody.show-for-medium-up, tbody.hide-for-medium, tbody.hide-for-medium-down, tbody.hide-for-large-only, tbody.show-for-large-up, tbody.hide-for-large, tbody.hide-for-large-down, tbody.show-for-xlarge-only, tbody.show-for-xlarge-up, tbody.show-for-xlarge, tbody.show-for-xlarge-down, tbody.hide-for-xxlarge-only, tbody.hide-for-xxlarge-up, tbody.hide-for-xxlarge, tbody.show-for-xxlarge-down {
    display: table-row-group !important; }
  tr.hide-for-small-only, tr.show-for-small-up, tr.hide-for-small, tr.hide-for-small-down, tr.hide-for-medium-only, tr.show-for-medium-up, tr.hide-for-medium, tr.hide-for-medium-down, tr.hide-for-large-only, tr.show-for-large-up, tr.hide-for-large, tr.hide-for-large-down, tr.show-for-xlarge-only, tr.show-for-xlarge-up, tr.show-for-xlarge, tr.show-for-xlarge-down, tr.hide-for-xxlarge-only, tr.hide-for-xxlarge-up, tr.hide-for-xxlarge, tr.show-for-xxlarge-down {
    display: table-row; }
  th.hide-for-small-only, td.hide-for-small-only, th.show-for-small-up, td.show-for-small-up, th.hide-for-small, td.hide-for-small, th.hide-for-small-down, td.hide-for-small-down, th.hide-for-medium-only, td.hide-for-medium-only, th.show-for-medium-up, td.show-for-medium-up, th.hide-for-medium, td.hide-for-medium, th.hide-for-medium-down, td.hide-for-medium-down, th.hide-for-large-only, td.hide-for-large-only, th.show-for-large-up, td.show-for-large-up, th.hide-for-large, td.hide-for-large, th.hide-for-large-down, td.hide-for-large-down, th.show-for-xlarge-only, td.show-for-xlarge-only, th.show-for-xlarge-up, td.show-for-xlarge-up, th.show-for-xlarge, td.show-for-xlarge, th.show-for-xlarge-down, td.show-for-xlarge-down, th.hide-for-xxlarge-only, td.hide-for-xxlarge-only, th.hide-for-xxlarge-up, td.hide-for-xxlarge-up, th.hide-for-xxlarge, td.hide-for-xxlarge, th.show-for-xxlarge-down, td.show-for-xxlarge-down {
    display: table-cell !important; } }

/* xxlarge displays */
@media only screen and (min-width:120.0625em) {
  .hide-for-small-only, .show-for-small-up, .hide-for-small, .hide-for-small-down, .hide-for-medium-only, .show-for-medium-up, .hide-for-medium, .hide-for-medium-down, .hide-for-large-only, .show-for-large-up, .hide-for-large, .hide-for-large-down, .hide-for-xlarge-only, .show-for-xlarge-up, .hide-for-xlarge, .hide-for-xlarge-down, .show-for-xxlarge-only, .show-for-xxlarge-up, .show-for-xxlarge, .show-for-xxlarge-down {
    display: inherit !important; }
  .show-for-small-only, .hide-for-small-up, .show-for-small, .show-for-small-down, .show-for-medium-only, .hide-for-medium-up, .show-for-medium, .show-for-medium-down, .show-for-large-only, .hide-for-large-up, .show-for-large, .show-for-large-down, .show-for-xlarge-only, .hide-for-xlarge-up, .show-for-xlarge, .show-for-xlarge-down, .hide-for-xxlarge-only, .hide-for-xxlarge-up, .hide-for-xxlarge, .hide-for-xxlarge-down {
    display: none !important; }
  .hidden-for-small-only, .visible-for-small-up, .hidden-for-small, .hidden-for-small-down, .hidden-for-medium-only, .visible-for-medium-up, .hidden-for-medium, .hidden-for-medium-down, .hidden-for-large-only, .visible-for-large-up, .hidden-for-large, .hidden-for-large-down, .hidden-for-xlarge-only, .visible-for-xlarge-up, .hidden-for-xlarge, .hidden-for-xlarge-down, .visible-for-xxlarge-only, .visible-for-xxlarge-up, .visible-for-xxlarge, .visible-for-xxlarge-down {
    position: static !important;
    height: auto;
    width: auto;
    overflow: visible;
    clip: auto; }
  .visible-for-small-only, .hidden-for-small-up, .visible-for-small, .visible-for-small-down, .visible-for-medium-only, .hidden-for-medium-up, .visible-for-medium, .visible-for-medium-down, .visible-for-large-only, .hidden-for-large-up, .visible-for-large, .visible-for-large-down, .visible-for-xlarge-only, .hidden-for-xlarge-up, .visible-for-xlarge, .visible-for-xlarge-down, .hidden-for-xxlarge-only, .hidden-for-xxlarge-up, .hidden-for-xxlarge, .hidden-for-xxlarge-down {
    clip: rect(1px, 1px, 1px, 1px);
    height: 1px;
    overflow: hidden;
    position: absolute !important;
    width: 1px; }
  table.hide-for-small-only, table.show-for-small-up, table.hide-for-small, table.hide-for-small-down, table.hide-for-medium-only, table.show-for-medium-up, table.hide-for-medium, table.hide-for-medium-down, table.hide-for-large-only, table.show-for-large-up, table.hide-for-large, table.hide-for-large-down, table.hide-for-xlarge-only, table.show-for-xlarge-up, table.hide-for-xlarge, table.hide-for-xlarge-down, table.show-for-xxlarge-only, table.show-for-xxlarge-up, table.show-for-xxlarge, table.show-for-xxlarge-down {
    display: table !important; }
  thead.hide-for-small-only, thead.show-for-small-up, thead.hide-for-small, thead.hide-for-small-down, thead.hide-for-medium-only, thead.show-for-medium-up, thead.hide-for-medium, thead.hide-for-medium-down, thead.hide-for-large-only, thead.show-for-large-up, thead.hide-for-large, thead.hide-for-large-down, thead.hide-for-xlarge-only, thead.show-for-xlarge-up, thead.hide-for-xlarge, thead.hide-for-xlarge-down, thead.show-for-xxlarge-only, thead.show-for-xxlarge-up, thead.show-for-xxlarge, thead.show-for-xxlarge-down {
    display: table-header-group !important; }
  tbody.hide-for-small-only, tbody.show-for-small-up, tbody.hide-for-small, tbody.hide-for-small-down, tbody.hide-for-medium-only, tbody.show-for-medium-up, tbody.hide-for-medium, tbody.hide-for-medium-down, tbody.hide-for-large-only, tbody.show-for-large-up, tbody.hide-for-large, tbody.hide-for-large-down, tbody.hide-for-xlarge-only, tbody.show-for-xlarge-up, tbody.hide-for-xlarge, tbody.hide-for-xlarge-down, tbody.show-for-xxlarge-only, tbody.show-for-xxlarge-up, tbody.show-for-xxlarge, tbody.show-for-xxlarge-down {
    display: table-row-group !important; }
  tr.hide-for-small-only, tr.show-for-small-up, tr.hide-for-small, tr.hide-for-small-down, tr.hide-for-medium-only, tr.show-for-medium-up, tr.hide-for-medium, tr.hide-for-medium-down, tr.hide-for-large-only, tr.show-for-large-up, tr.hide-for-large, tr.hide-for-large-down, tr.hide-for-xlarge-only, tr.show-for-xlarge-up, tr.hide-for-xlarge, tr.hide-for-xlarge-down, tr.show-for-xxlarge-only, tr.show-for-xxlarge-up, tr.show-for-xxlarge, tr.show-for-xxlarge-down {
    display: table-row; }
  th.hide-for-small-only, td.hide-for-small-only, th.show-for-small-up, td.show-for-small-up, th.hide-for-small, td.hide-for-small, th.hide-for-small-down, td.hide-for-small-down, th.hide-for-medium-only, td.hide-for-medium-only, th.show-for-medium-up, td.show-for-medium-up, th.hide-for-medium, td.hide-for-medium, th.hide-for-medium-down, td.hide-for-medium-down, th.hide-for-large-only, td.hide-for-large-only, th.show-for-large-up, td.show-for-large-up, th.hide-for-large, td.hide-for-large, th.hide-for-large-down, td.hide-for-large-down, th.hide-for-xlarge-only, td.hide-for-xlarge-only, th.show-for-xlarge-up, td.show-for-xlarge-up, th.hide-for-xlarge, td.hide-for-xlarge, th.hide-for-xlarge-down, td.hide-for-xlarge-down, th.show-for-xxlarge-only, td.show-for-xxlarge-only, th.show-for-xxlarge-up, td.show-for-xxlarge-up, th.show-for-xxlarge, td.show-for-xxlarge, th.show-for-xxlarge-down, td.show-for-xxlarge-down {
    display: table-cell !important; } }

/* Orientation targeting */
.show-for-landscape,
.hide-for-portrait {
  display: inherit !important; }

.hide-for-landscape,
.show-for-portrait {
  display: none !important; }

/* Specific visibility for tables */
table.hide-for-landscape, table.show-for-portrait {
  display: table !important; }

thead.hide-for-landscape, thead.show-for-portrait {
  display: table-header-group !important; }

tbody.hide-for-landscape, tbody.show-for-portrait {
  display: table-row-group !important; }

tr.hide-for-landscape, tr.show-for-portrait {
  display: table-row !important; }

td.hide-for-landscape, td.show-for-portrait,
th.hide-for-landscape,
th.show-for-portrait {
  display: table-cell !important; }

@media only screen and (orientation: landscape) {
  .show-for-landscape,
  .hide-for-portrait {
    display: inherit !important; }
  .hide-for-landscape,
  .show-for-portrait {
    display: none !important; }
  /* Specific visibility for tables */
  table.show-for-landscape, table.hide-for-portrait {
    display: table !important; }
  thead.show-for-landscape, thead.hide-for-portrait {
    display: table-header-group !important; }
  tbody.show-for-landscape, tbody.hide-for-portrait {
    display: table-row-group !important; }
  tr.show-for-landscape, tr.hide-for-portrait {
    display: table-row !important; }
  td.show-for-landscape, td.hide-for-portrait,
  th.show-for-landscape,
  th.hide-for-portrait {
    display: table-cell !important; } }

@media only screen and (orientation: portrait) {
  .show-for-portrait,
  .hide-for-landscape {
    display: inherit !important; }
  .hide-for-portrait,
  .show-for-landscape {
    display: none !important; }
  /* Specific visibility for tables */
  table.show-for-portrait, table.hide-for-landscape {
    display: table !important; }
  thead.show-for-portrait, thead.hide-for-landscape {
    display: table-header-group !important; }
  tbody.show-for-portrait, tbody.hide-for-landscape {
    display: table-row-group !important; }
  tr.show-for-portrait, tr.hide-for-landscape {
    display: table-row !important; }
  td.show-for-portrait, td.hide-for-landscape,
  th.show-for-portrait,
  th.hide-for-landscape {
    display: table-cell !important; } }

/* Touch-enabled device targeting */
.show-for-touch {
  display: none !important; }

.hide-for-touch {
  display: inherit !important; }

.touch .show-for-touch {
  display: inherit !important; }

.touch .hide-for-touch {
  display: none !important; }

/* Specific visibility for tables */
table.hide-for-touch {
  display: table !important; }

.touch table.show-for-touch {
  display: table !important; }

thead.hide-for-touch {
  display: table-header-group !important; }

.touch thead.show-for-touch {
  display: table-header-group !important; }

tbody.hide-for-touch {
  display: table-row-group !important; }

.touch tbody.show-for-touch {
  display: table-row-group !important; }

tr.hide-for-touch {
  display: table-row !important; }

.touch tr.show-for-touch {
  display: table-row !important; }

td.hide-for-touch {
  display: table-cell !important; }

.touch td.show-for-touch {
  display: table-cell !important; }

th.hide-for-touch {
  display: table-cell !important; }

.touch th.show-for-touch {
  display: table-cell !important; }

/* Screen reader-specific classes */
.show-for-sr {
  clip: rect(1px, 1px, 1px, 1px);
  height: 1px;
  overflow: hidden;
  position: absolute !important;
  width: 1px; }

.show-on-focus {
  clip: rect(1px, 1px, 1px, 1px);
  height: 1px;
  overflow: hidden;
  position: absolute !important;
  width: 1px; }
  .show-on-focus:focus, .show-on-focus:active {
    position: static !important;
    height: auto;
    width: auto;
    overflow: visible;
    clip: auto; }

/* Print visibility */
.print-only,
.show-for-print {
  display: none !important; }

@media print {
  .print-only,
  .show-for-print {
    display: block !important; }
  .hide-on-print,
  .hide-for-print {
    display: none !important; }
  table.show-for-print {
    display: table !important; }
  thead.show-for-print {
    display: table-header-group !important; }
  tbody.show-for-print {
    display: table-row-group !important; }
  tr.show-for-print {
    display: table-row !important; }
  td.show-for-print {
    display: table-cell !important; }
  th.show-for-print {
    display: table-cell !important; } }

/* Helm.sh Styles */
@font-face {
  font-family: 'CBlack';
  src: url("/fonts/CBlack.otf") format("opentype"); }

@font-face {
  font-family: 'CLight';
  src: url("/fonts/CLight.otf") format("opentype"); }

@font-face {
  font-family: 'CMedium';
  src: url("/fonts/CMedium.otf") format("opentype"); }

@font-face {
  font-family: 'CBold';
  src: url("/fonts/CBold.otf") format("opentype"); }

@font-face {
  font-family: 'CBlack';
  src: url("/fonts/CBlack.otf") format("opentype"); }

@font-face {
  font-family: 'CLight';
  src: url("/fonts/CLight.otf") format("opentype"); }

@font-face {
  font-family: 'CMedium';
  src: url("/fonts/CMedium.otf") format("opentype"); }

@font-face {
  font-family: 'CBold';
  src: url("/fonts/CBold.otf") format("opentype"); }

/**
 * Media query breakpoints
 */
.button {
  -webkit-border-radius: 0.15em 0.15em 0.15em 0.15em;
  -moz-border-radius: 0.15em 0.15em 0.15em 0.15em;
  border-radius: 0.15em 0.15em 0.15em 0.15em;
  font-family: 'CBold';
  line-height: 1.636;
  background-color: #2DAFE9; }

/* Typography & Vertical Rythm
//
*/
.x0 {
  font-size: 10px; }

.x1 {
  font-size: 12px; }

.x2 {
  font-size: 13px; }

.x3 {
  font-size: 14px; }

.x4 {
  font-size: 15px; }

.x5 {
  font-size: 17.92px; }

.x6 {
  font-size: 20px; }

.x7 {
  font-size: 24px; }

.x8 {
  font-size: 32px; }

.x9 {
  font-size: 36px; }

.x10 {
  font-size: 47.2px; }

html,
body {
  -webkit-font-smoothing: antialiased;
  -moz-osx-font-smoothing: grayscale; }

h1, h2, h3, h4, h5, h6 {
  font-family: 'CMedium';
  margin-top: 0.83333333rem;
  margin-bottom: 0.83333333rem; }

h1 {
  color: #277A9F;
  font-size: 47.2px;
  text-transform: uppercase;
  letter-spacing: 0.25em;
  font-family: 'CBold'; }

h2 {
  font-size: 36px; }
  h2.onboard-welcome,
  h2 .onboard-welcome {
    color: #277A9F;
    font-size: 47.2px;
    font-family: 'CBold'; }
  h2.onboard-tasks,
  h2 .onboard-tasks {
    color: #2090CD; }
  h2.onboard,
  h2 .onboard {
    color: #277A9F; }
  h2.welcome-text,
  h2 .welcome-text {
    color: #277A9F;
    font-size: 28px;
    font-family: 'CMedium'; }

h3 {
  font-size: 24px; }

.content h3 {
  text-transform: uppercase;
  letter-spacing: 0.25em;
  font-family: 'CBold';
  font-size: 13px;
  color: #999; }

h4 {
  font-size: 12px;
  font-family: 'CBold'; }
  h4.day,
  h4 .day {
    color: #999; }

h5 {
  color: #333333; }

.content h5,
.line-chart-wrap h5 {
  font-family: 'CMedium';
  text-transform: uppercase;
  letter-spacing: 0.25em;
  font-size: 12px; }

p, ol, ul, dl, blockquote, table {
  font-size: 14px;
  padding-right: 5%;
  font-family: #AAAAAA; }

p {
  line-height: 2.15;
  color: #666; }

ol, ul {
  margin-left: 1.8rem;
  margin-bottom: 2.5rem; }

a {
  color: #2BA0D3; }

.text-upper {
  text-transform: uppercase;
  letter-spacing: 0.25em; }

.regular-text {
  font-family: 'CMedium'; }

.prefix, .postfix {
  font-family: 'CBold';
  -webkit-border-radius: 3px 3px 3px 3px;
  -moz-border-radius: 3px 3px 3px 3px;
  border-radius: 3px 3px 3px 3px;
  text-transform: uppercase;
  letter-spacing: 0.25em;
  font-size: 14px;
  height: 3.3125rem;
  line-height: 3.3125rem; }

/*!
 *  Font Awesome 4.5.0 by @davegandy - http://fontawesome.io - @fontawesome
 *  License - http://fontawesome.io/license (Font: SIL OFL 1.1, CSS: MIT License)
 */
/* FONT PATH
 * -------------------------- */
@font-face {
  font-family: 'FontAwesome';
  src: url("/fonts/fontawesome-webfont.eot?v=4.5.0");
  src: url("/fonts/fontawesome-webfont.eot?#iefix&v=4.5.0") format("embedded-opentype"), url("/fonts/fontawesome-webfont.woff2?v=4.5.0") format("woff2"), url("/fonts/fontawesome-webfont.woff?v=4.5.0") format("woff"), url("/fonts/fontawesome-webfont.ttf?v=4.5.0") format("truetype"), url("/fonts/fontawesome-webfont.svg?v=4.5.0#fontawesomeregular") format("svg");
  font-weight: normal;
  font-style: normal; }

.fa {
  display: inline-block;
  font: normal normal normal 14px/1 FontAwesome;
  font-size: inherit;
  text-rendering: auto;
  -webkit-font-smoothing: antialiased;
  -moz-osx-font-smoothing: grayscale; }

/* makes the font 33% larger relative to the icon container */
.fa-lg {
  font-size: 1.33333333em;
  line-height: 0.75em;
  vertical-align: -15%; }

.fa-2x {
  font-size: 2em; }

.fa-3x {
  font-size: 3em; }

.fa-4x {
  font-size: 4em; }

.fa-5x {
  font-size: 5em; }

.fa-fw {
  width: 1.28571429em;
  text-align: center; }

.fa-ul {
  padding-left: 0;
  margin-left: 2.14285714em;
  list-style-type: none; }
  .fa-ul > li {
    position: relative; }

.fa-li {
  position: absolute;
  left: -2.14285714em;
  width: 2.14285714em;
  top: 0.14285714em;
  text-align: center; }
  .fa-li.fa-lg {
    left: -1.85714286em; }

.fa-border {
  padding: .2em .25em .15em;
  border: solid 0.08em #eee;
  border-radius: .1em; }

.fa-pull-left {
  float: left; }

.fa-pull-right {
  float: right; }

.fa.fa-pull-left {
  margin-right: .3em; }

.fa.fa-pull-right {
  margin-left: .3em; }

/* Deprecated as of 4.4.0 */
.pull-right {
  float: right; }

.pull-left {
  float: left; }

.fa.pull-left {
  margin-right: .3em; }

.fa.pull-right {
  margin-left: .3em; }

.fa-spin {
  -webkit-animation: fa-spin 2s infinite linear;
  animation: fa-spin 2s infinite linear; }

.fa-pulse {
  -webkit-animation: fa-spin 1s infinite steps(8);
  animation: fa-spin 1s infinite steps(8); }

@-webkit-keyframes fa-spin {
  0% {
    -webkit-transform: rotate(0deg);
    transform: rotate(0deg); }
  100% {
    -webkit-transform: rotate(359deg);
    transform: rotate(359deg); } }

@keyframes fa-spin {
  0% {
    -webkit-transform: rotate(0deg);
    transform: rotate(0deg); }
  100% {
    -webkit-transform: rotate(359deg);
    transform: rotate(359deg); } }

@keyframes fadein {
  from {
    opacity: 0; }
  to {
    opacity: 1; } }

/* Firefox < 16 */
@-moz-keyframes fadein {
  from {
    opacity: 0; }
  to {
    opacity: 1; } }

/* Safari, Chrome and Opera > 12.1 */
@-webkit-keyframes fadein {
  from {
    opacity: 0; }
  to {
    opacity: 1; } }

/* Internet Explorer */
@-ms-keyframes fadein {
  from {
    opacity: 0; }
  to {
    opacity: 1; } }

/* Opera < 12.1 */
@-o-keyframes fadein {
  from {
    opacity: 0; }
  to {
    opacity: 1; } }

.fa-rotate-90 {
  filter: progid:DXImageTransform.Microsoft.BasicImage(rotation=1);
  -webkit-transform: rotate(90deg);
  -ms-transform: rotate(90deg);
  transform: rotate(90deg); }

.fa-rotate-180 {
  filter: progid:DXImageTransform.Microsoft.BasicImage(rotation=2);
  -webkit-transform: rotate(180deg);
  -ms-transform: rotate(180deg);
  transform: rotate(180deg); }

.fa-rotate-270 {
  filter: progid:DXImageTransform.Microsoft.BasicImage(rotation=3);
  -webkit-transform: rotate(270deg);
  -ms-transform: rotate(270deg);
  transform: rotate(270deg); }

.fa-flip-horizontal {
  filter: progid:DXImageTransform.Microsoft.BasicImage(rotation=0);
  -webkit-transform: scale(-1, 1);
  -ms-transform: scale(-1, 1);
  transform: scale(-1, 1); }

.fa-flip-vertical {
  filter: progid:DXImageTransform.Microsoft.BasicImage(rotation=2);
  -webkit-transform: scale(1, -1);
  -ms-transform: scale(1, -1);
  transform: scale(1, -1); }

:root .fa-rotate-90,
:root .fa-rotate-180,
:root .fa-rotate-270,
:root .fa-flip-horizontal,
:root .fa-flip-vertical {
  filter: none; }

.fa-stack {
  position: relative;
  display: inline-block;
  width: 2em;
  height: 2em;
  line-height: 2em;
  vertical-align: middle; }

.fa-stack-1x, .fa-stack-2x {
  position: absolute;
  left: 0;
  width: 100%;
  text-align: center; }

.fa-stack-1x {
  line-height: inherit; }

.fa-stack-2x {
  font-size: 2em; }

.fa-inverse {
  color: #fff; }

/* Font Awesome uses the Unicode Private Use Area (PUA) to ensure screen
   readers do not read off random characters that represent icons */
.fa-glass:before {
  content: ""; }

.fa-music:before {
  content: ""; }

.fa-search:before {
  content: ""; }

.fa-envelope-o:before {
  content: ""; }

.fa-heart:before {
  content: ""; }

.fa-star:before {
  content: ""; }

.fa-star-o:before {
  content: ""; }

.fa-user:before {
  content: ""; }

.fa-film:before {
  content: ""; }

.fa-th-large:before {
  content: ""; }

.fa-th:before {
  content: ""; }

.fa-th-list:before {
  content: ""; }

.fa-check:before {
  content: ""; }

.fa-remove:before,
.fa-close:before,
.fa-times:before {
  content: ""; }

.fa-search-plus:before {
  content: ""; }

.fa-search-minus:before {
  content: ""; }

.fa-power-off:before {
  content: ""; }

.fa-signal:before {
  content: ""; }

.fa-gear:before,
.fa-cog:before {
  content: ""; }

.fa-trash-o:before {
  content: ""; }

.fa-home:before {
  content: ""; }

.fa-file-o:before {
  content: ""; }

.fa-clock-o:before {
  content: ""; }

.fa-road:before {
  content: ""; }

.fa-download:before {
  content: ""; }

.fa-arrow-circle-o-down:before {
  content: ""; }

.fa-arrow-circle-o-up:before {
  content: ""; }

.fa-inbox:before {
  content: ""; }

.fa-play-circle-o:before {
  content: ""; }

.fa-rotate-right:before,
.fa-repeat:before {
  content: ""; }

.fa-refresh:before {
  content: ""; }

.fa-list-alt:before {
  content: ""; }

.fa-lock:before {
  content: ""; }

.fa-flag:before {
  content: ""; }

.fa-headphones:before {
  content: ""; }

.fa-volume-off:before {
  content: ""; }

.fa-volume-down:before {
  content: ""; }

.fa-volume-up:before {
  content: ""; }

.fa-qrcode:before {
  content: ""; }

.fa-barcode:before {
  content: ""; }

.fa-tag:before {
  content: ""; }

.fa-tags:before {
  content: ""; }

.fa-book:before {
  content: ""; }

.fa-bookmark:before {
  content: ""; }

.fa-print:before {
  content: ""; }

.fa-camera:before {
  content: ""; }

.fa-font:before {
  content: ""; }

.fa-bold:before {
  content: ""; }

.fa-italic:before {
  content: ""; }

.fa-text-height:before {
  content: ""; }

.fa-text-width:before {
  content: ""; }

.fa-align-left:before {
  content: ""; }

.fa-align-center:before {
  content: ""; }

.fa-align-right:before {
  content: ""; }

.fa-align-justify:before {
  content: ""; }

.fa-list:before {
  content: ""; }

.fa-dedent:before,
.fa-outdent:before {
  content: ""; }

.fa-indent:before {
  content: ""; }

.fa-video-camera:before {
  content: ""; }

.fa-photo:before,
.fa-image:before,
.fa-picture-o:before {
  content: ""; }

.fa-pencil:before {
  content: ""; }

.fa-map-marker:before {
  content: ""; }

.fa-adjust:before {
  content: ""; }

.fa-tint:before {
  content: ""; }

.fa-edit:before,
.fa-pencil-square-o:before {
  content: ""; }

.fa-share-square-o:before {
  content: ""; }

.fa-check-square-o:before {
  content: ""; }

.fa-arrows:before {
  content: ""; }

.fa-step-backward:before {
  content: ""; }

.fa-fast-backward:before {
  content: ""; }

.fa-backward:before {
  content: ""; }

.fa-play:before {
  content: ""; }

.fa-pause:before {
  content: ""; }

.fa-stop:before {
  content: ""; }

.fa-forward:before {
  content: ""; }

.fa-fast-forward:before {
  content: ""; }

.fa-step-forward:before {
  content: ""; }

.fa-eject:before {
  content: ""; }

.fa-chevron-left:before {
  content: ""; }

.fa-chevron-right:before {
  content: ""; }

.fa-plus-circle:before {
  content: ""; }

.fa-minus-circle:before {
  content: ""; }

.fa-times-circle:before {
  content: ""; }

.fa-check-circle:before {
  content: ""; }

.fa-question-circle:before {
  content: ""; }

.fa-info-circle:before {
  content: ""; }

.fa-crosshairs:before {
  content: ""; }

.fa-times-circle-o:before {
  content: ""; }

.fa-check-circle-o:before {
  content: ""; }

.fa-ban:before {
  content: ""; }

.fa-arrow-left:before {
  content: ""; }

.fa-arrow-right:before {
  content: ""; }

.fa-arrow-up:before {
  content: ""; }

.fa-arrow-down:before {
  content: ""; }

.fa-mail-forward:before,
.fa-share:before {
  content: ""; }

.fa-expand:before {
  content: ""; }

.fa-compress:before {
  content: ""; }

.fa-plus:before {
  content: ""; }

.fa-minus:before {
  content: ""; }

.fa-asterisk:before {
  content: ""; }

.fa-exclamation-circle:before {
  content: ""; }

.fa-gift:before {
  content: ""; }

.fa-leaf:before {
  content: ""; }

.fa-fire:before {
  content: ""; }

.fa-eye:before {
  content: ""; }

.fa-eye-slash:before {
  content: ""; }

.fa-warning:before,
.fa-exclamation-triangle:before {
  content: ""; }

.fa-plane:before {
  content: ""; }

.fa-calendar:before {
  content: ""; }

.fa-random:before {
  content: ""; }

.fa-comment:before {
  content: ""; }

.fa-magnet:before {
  content: ""; }

.fa-chevron-up:before {
  content: ""; }

.fa-chevron-down:before {
  content: ""; }

.fa-retweet:before {
  content: ""; }

.fa-shopping-cart:before {
  content: ""; }

.fa-folder:before {
  content: ""; }

.fa-folder-open:before {
  content: ""; }

.fa-arrows-v:before {
  content: ""; }

.fa-arrows-h:before {
  content: ""; }

.fa-bar-chart-o:before,
.fa-bar-chart:before {
  content: ""; }

.fa-twitter-square:before {
  content: ""; }

.fa-facebook-square:before {
  content: ""; }

.fa-camera-retro:before {
  content: ""; }

.fa-key:before {
  content: ""; }

.fa-gears:before,
.fa-cogs:before {
  content: ""; }

.fa-comments:before {
  content: ""; }

.fa-thumbs-o-up:before {
  content: ""; }

.fa-thumbs-o-down:before {
  content: ""; }

.fa-star-half:before {
  content: ""; }

.fa-heart-o:before {
  content: ""; }

.fa-sign-out:before {
  content: ""; }

.fa-linkedin-square:before {
  content: ""; }

.fa-thumb-tack:before {
  content: ""; }

.fa-external-link:before {
  content: ""; }

.fa-sign-in:before {
  content: ""; }

.fa-trophy:before {
  content: ""; }

.fa-github-square:before {
  content: ""; }

.fa-upload:before {
  content: ""; }

.fa-lemon-o:before {
  content: ""; }

.fa-phone:before {
  content: ""; }

.fa-square-o:before {
  content: ""; }

.fa-bookmark-o:before {
  content: ""; }

.fa-phone-square:before {
  content: ""; }

.fa-twitter:before {
  content: ""; }

.fa-facebook-f:before,
.fa-facebook:before {
  content: ""; }

.fa-github:before {
  content: ""; }

.fa-unlock:before {
  content: ""; }

.fa-credit-card:before {
  content: ""; }

.fa-feed:before,
.fa-rss:before {
  content: ""; }

.fa-hdd-o:before {
  content: ""; }

.fa-bullhorn:before {
  content: ""; }

.fa-bell:before {
  content: ""; }

.fa-certificate:before {
  content: ""; }

.fa-hand-o-right:before {
  content: ""; }

.fa-hand-o-left:before {
  content: ""; }

.fa-hand-o-up:before {
  content: ""; }

.fa-hand-o-down:before {
  content: ""; }

.fa-arrow-circle-left:before {
  content: ""; }

.fa-arrow-circle-right:before {
  content: ""; }

.fa-arrow-circle-up:before {
  content: ""; }

.fa-arrow-circle-down:before {
  content: ""; }

.fa-globe:before {
  content: ""; }

.fa-wrench:before {
  content: ""; }

.fa-tasks:before {
  content: ""; }

.fa-filter:before {
  content: ""; }

.fa-briefcase:before {
  content: ""; }

.fa-arrows-alt:before {
  content: ""; }

.fa-group:before,
.fa-users:before {
  content: ""; }

.fa-chain:before,
.fa-link:before {
  content: ""; }

.fa-cloud:before {
  content: ""; }

.fa-flask:before {
  content: ""; }

.fa-cut:before,
.fa-scissors:before {
  content: ""; }

.fa-copy:before,
.fa-files-o:before {
  content: ""; }

.fa-paperclip:before {
  content: ""; }

.fa-save:before,
.fa-floppy-o:before {
  content: ""; }

.fa-square:before {
  content: ""; }

.fa-navicon:before,
.fa-reorder:before,
.fa-bars:before {
  content: ""; }

.fa-list-ul:before {
  content: ""; }

.fa-list-ol:before {
  content: ""; }

.fa-strikethrough:before {
  content: ""; }

.fa-underline:before {
  content: ""; }

.fa-table:before {
  content: ""; }

.fa-magic:before {
  content: ""; }

.fa-truck:before {
  content: ""; }

.fa-pinterest:before {
  content: ""; }

.fa-pinterest-square:before {
  content: ""; }

.fa-google-plus-square:before {
  content: ""; }

.fa-google-plus:before {
  content: ""; }

.fa-money:before {
  content: ""; }

.fa-caret-down:before {
  content: ""; }

.fa-caret-up:before {
  content: ""; }

.fa-caret-left:before {
  content: ""; }

.fa-caret-right:before {
  content: ""; }

.fa-columns:before {
  content: ""; }

.fa-unsorted:before,
.fa-sort:before {
  content: ""; }

.fa-sort-down:before,
.fa-sort-desc:before {
  content: ""; }

.fa-sort-up:before,
.fa-sort-asc:before {
  content: ""; }

.fa-envelope:before {
  content: ""; }

.fa-linkedin:before {
  content: ""; }

.fa-rotate-left:before,
.fa-undo:before {
  content: ""; }

.fa-legal:before,
.fa-gavel:before {
  content: ""; }

.fa-dashboard:before,
.fa-tachometer:before {
  content: ""; }

.fa-comment-o:before {
  content: ""; }

.fa-comments-o:before {
  content: ""; }

.fa-flash:before,
.fa-bolt:before {
  content: ""; }

.fa-sitemap:before {
  content: ""; }

.fa-umbrella:before {
  content: ""; }

.fa-paste:before,
.fa-clipboard:before {
  content: ""; }

.fa-lightbulb-o:before {
  content: ""; }

.fa-exchange:before {
  content: ""; }

.fa-cloud-download:before {
  content: ""; }

.fa-cloud-upload:before {
  content: ""; }

.fa-user-md:before {
  content: ""; }

.fa-stethoscope:before {
  content: ""; }

.fa-suitcase:before {
  content: ""; }

.fa-bell-o:before {
  content: ""; }

.fa-coffee:before {
  content: ""; }

.fa-cutlery:before {
  content: ""; }

.fa-file-text-o:before {
  content: ""; }

.fa-building-o:before {
  content: ""; }

.fa-hospital-o:before {
  content: ""; }

.fa-ambulance:before {
  content: ""; }

.fa-medkit:before {
  content: ""; }

.fa-fighter-jet:before {
  content: ""; }

.fa-beer:before {
  content: ""; }

.fa-h-square:before {
  content: ""; }

.fa-plus-square:before {
  content: ""; }

.fa-angle-double-left:before {
  content: ""; }

.fa-angle-double-right:before {
  content: ""; }

.fa-angle-double-up:before {
  content: ""; }

.fa-angle-double-down:before {
  content: ""; }

.fa-angle-left:before {
  content: ""; }

.fa-angle-right:before {
  content: ""; }

.fa-angle-up:before {
  content: ""; }

.fa-angle-down:before {
  content: ""; }

.fa-desktop:before {
  content: ""; }

.fa-laptop:before {
  content: ""; }

.fa-tablet:before {
  content: ""; }

.fa-mobile-phone:before,
.fa-mobile:before {
  content: ""; }

.fa-circle-o:before {
  content: ""; }

.fa-quote-left:before {
  content: ""; }

.fa-quote-right:before {
  content: ""; }

.fa-spinner:before {
  content: ""; }

.fa-circle:before {
  content: ""; }

.fa-mail-reply:before,
.fa-reply:before {
  content: ""; }

.fa-github-alt:before {
  content: ""; }

.fa-folder-o:before {
  content: ""; }

.fa-folder-open-o:before {
  content: ""; }

.fa-smile-o:before {
  content: ""; }

.fa-frown-o:before {
  content: ""; }

.fa-meh-o:before {
  content: ""; }

.fa-gamepad:before {
  content: ""; }

.fa-keyboard-o:before {
  content: ""; }

.fa-flag-o:before {
  content: ""; }

.fa-flag-checkered:before {
  content: ""; }

.fa-terminal:before {
  content: ""; }

.fa-code:before {
  content: ""; }

.fa-mail-reply-all:before,
.fa-reply-all:before {
  content: ""; }

.fa-star-half-empty:before,
.fa-star-half-full:before,
.fa-star-half-o:before {
  content: ""; }

.fa-location-arrow:before {
  content: ""; }

.fa-crop:before {
  content: ""; }

.fa-code-fork:before {
  content: ""; }

.fa-unlink:before,
.fa-chain-broken:before {
  content: ""; }

.fa-question:before {
  content: ""; }

.fa-info:before {
  content: ""; }

.fa-exclamation:before {
  content: ""; }

.fa-superscript:before {
  content: ""; }

.fa-subscript:before {
  content: ""; }

.fa-eraser:before {
  content: ""; }

.fa-puzzle-piece:before {
  content: ""; }

.fa-microphone:before {
  content: ""; }

.fa-microphone-slash:before {
  content: ""; }

.fa-shield:before {
  content: ""; }

.fa-calendar-o:before {
  content: ""; }

.fa-fire-extinguisher:before {
  content: ""; }

.fa-rocket:before {
  content: ""; }

.fa-maxcdn:before {
  content: ""; }

.fa-chevron-circle-left:before {
  content: ""; }

.fa-chevron-circle-right:before {
  content: ""; }

.fa-chevron-circle-up:before {
  content: ""; }

.fa-chevron-circle-down:before {
  content: ""; }

.fa-html5:before {
  content: ""; }

.fa-css3:before {
  content: ""; }

.fa-anchor:before {
  content: ""; }

.fa-unlock-alt:before {
  content: ""; }

.fa-bullseye:before {
  content: ""; }

.fa-ellipsis-h:before {
  content: ""; }

.fa-ellipsis-v:before {
  content: ""; }

.fa-rss-square:before {
  content: ""; }

.fa-play-circle:before {
  content: ""; }

.fa-ticket:before {
  content: ""; }

.fa-minus-square:before {
  content: ""; }

.fa-minus-square-o:before {
  content: ""; }

.fa-level-up:before {
  content: ""; }

.fa-level-down:before {
  content: ""; }

.fa-check-square:before {
  content: ""; }

.fa-pencil-square:before {
  content: ""; }

.fa-external-link-square:before {
  content: ""; }

.fa-share-square:before {
  content: ""; }

.fa-compass:before {
  content: ""; }

.fa-toggle-down:before,
.fa-caret-square-o-down:before {
  content: ""; }

.fa-toggle-up:before,
.fa-caret-square-o-up:before {
  content: ""; }

.fa-toggle-right:before,
.fa-caret-square-o-right:before {
  content: ""; }

.fa-euro:before,
.fa-eur:before {
  content: ""; }

.fa-gbp:before {
  content: ""; }

.fa-dollar:before,
.fa-usd:before {
  content: ""; }

.fa-rupee:before,
.fa-inr:before {
  content: ""; }

.fa-cny:before,
.fa-rmb:before,
.fa-yen:before,
.fa-jpy:before {
  content: ""; }

.fa-ruble:before,
.fa-rouble:before,
.fa-rub:before {
  content: ""; }

.fa-won:before,
.fa-krw:before {
  content: ""; }

.fa-bitcoin:before,
.fa-btc:before {
  content: ""; }

.fa-file:before {
  content: ""; }

.fa-file-text:before {
  content: ""; }

.fa-sort-alpha-asc:before {
  content: ""; }

.fa-sort-alpha-desc:before {
  content: ""; }

.fa-sort-amount-asc:before {
  content: ""; }

.fa-sort-amount-desc:before {
  content: ""; }

.fa-sort-numeric-asc:before {
  content: ""; }

.fa-sort-numeric-desc:before {
  content: ""; }

.fa-thumbs-up:before {
  content: ""; }

.fa-thumbs-down:before {
  content: ""; }

.fa-youtube-square:before {
  content: ""; }

.fa-youtube:before {
  content: ""; }

.fa-xing:before {
  content: ""; }

.fa-xing-square:before {
  content: ""; }

.fa-youtube-play:before {
  content: ""; }

.fa-dropbox:before {
  content: ""; }

.fa-stack-overflow:before {
  content: ""; }

.fa-instagram:before {
  content: ""; }

.fa-flickr:before {
  content: ""; }

.fa-adn:before {
  content: ""; }

.fa-bitbucket:before {
  content: ""; }

.fa-bitbucket-square:before {
  content: ""; }

.fa-tumblr:before {
  content: ""; }

.fa-tumblr-square:before {
  content: ""; }

.fa-long-arrow-down:before {
  content: ""; }

.fa-long-arrow-up:before {
  content: ""; }

.fa-long-arrow-left:before {
  content: ""; }

.fa-long-arrow-right:before {
  content: ""; }

.fa-apple:before {
  content: ""; }

.fa-windows:before {
  content: ""; }

.fa-android:before {
  content: ""; }

.fa-linux:before {
  content: ""; }

.fa-dribbble:before {
  content: ""; }

.fa-skype:before {
  content: ""; }

.fa-foursquare:before {
  content: ""; }

.fa-trello:before {
  content: ""; }

.fa-female:before {
  content: ""; }

.fa-male:before {
  content: ""; }

.fa-gittip:before,
.fa-gratipay:before {
  content: ""; }

.fa-sun-o:before {
  content: ""; }

.fa-moon-o:before {
  content: ""; }

.fa-archive:before {
  content: ""; }

.fa-bug:before {
  content: ""; }

.fa-vk:before {
  content: ""; }

.fa-weibo:before {
  content: ""; }

.fa-renren:before {
  content: ""; }

.fa-pagelines:before {
  content: ""; }

.fa-stack-exchange:before {
  content: ""; }

.fa-arrow-circle-o-right:before {
  content: ""; }

.fa-arrow-circle-o-left:before {
  content: ""; }

.fa-toggle-left:before,
.fa-caret-square-o-left:before {
  content: ""; }

.fa-dot-circle-o:before {
  content: ""; }

.fa-wheelchair:before {
  content: ""; }

.fa-vimeo-square:before {
  content: ""; }

.fa-turkish-lira:before,
.fa-try:before {
  content: ""; }

.fa-plus-square-o:before {
  content: ""; }

.fa-space-shuttle:before {
  content: ""; }

.fa-slack:before {
  content: ""; }

.fa-envelope-square:before {
  content: ""; }

.fa-wordpress:before {
  content: ""; }

.fa-openid:before {
  content: ""; }

.fa-institution:before,
.fa-bank:before,
.fa-university:before {
  content: ""; }

.fa-mortar-board:before,
.fa-graduation-cap:before {
  content: ""; }

.fa-yahoo:before {
  content: ""; }

.fa-google:before {
  content: ""; }

.fa-reddit:before {
  content: ""; }

.fa-reddit-square:before {
  content: ""; }

.fa-stumbleupon-circle:before {
  content: ""; }

.fa-stumbleupon:before {
  content: ""; }

.fa-delicious:before {
  content: ""; }

.fa-digg:before {
  content: ""; }

.fa-pied-piper:before {
  content: ""; }

.fa-pied-piper-alt:before {
  content: ""; }

.fa-drupal:before {
  content: ""; }

.fa-joomla:before {
  content: ""; }

.fa-language:before {
  content: ""; }

.fa-fax:before {
  content: ""; }

.fa-building:before {
  content: ""; }

.fa-child:before {
  content: ""; }

.fa-paw:before {
  content: ""; }

.fa-spoon:before {
  content: ""; }

.fa-cube:before {
  content: ""; }

.fa-cubes:before {
  content: ""; }

.fa-behance:before {
  content: ""; }

.fa-behance-square:before {
  content: ""; }

.fa-steam:before {
  content: ""; }

.fa-steam-square:before {
  content: ""; }

.fa-recycle:before {
  content: ""; }

.fa-automobile:before,
.fa-car:before {
  content: ""; }

.fa-cab:before,
.fa-taxi:before {
  content: ""; }

.fa-tree:before {
  content: ""; }

.fa-spotify:before {
  content: ""; }

.fa-deviantart:before {
  content: ""; }

.fa-soundcloud:before {
  content: ""; }

.fa-database:before {
  content: ""; }

.fa-file-pdf-o:before {
  content: ""; }

.fa-file-word-o:before {
  content: ""; }

.fa-file-excel-o:before {
  content: ""; }

.fa-file-powerpoint-o:before {
  content: ""; }

.fa-file-photo-o:before,
.fa-file-picture-o:before,
.fa-file-image-o:before {
  content: ""; }

.fa-file-zip-o:before,
.fa-file-archive-o:before {
  content: ""; }

.fa-file-sound-o:before,
.fa-file-audio-o:before {
  content: ""; }

.fa-file-movie-o:before,
.fa-file-video-o:before {
  content: ""; }

.fa-file-code-o:before {
  content: ""; }

.fa-vine:before {
  content: ""; }

.fa-codepen:before {
  content: ""; }

.fa-jsfiddle:before {
  content: ""; }

.fa-life-bouy:before,
.fa-life-buoy:before,
.fa-life-saver:before,
.fa-support:before,
.fa-life-ring:before {
  content: ""; }

.fa-circle-o-notch:before {
  content: ""; }

.fa-ra:before,
.fa-rebel:before {
  content: ""; }

.fa-ge:before,
.fa-empire:before {
  content: ""; }

.fa-git-square:before {
  content: ""; }

.fa-git:before {
  content: ""; }

.fa-y-combinator-square:before,
.fa-yc-square:before,
.fa-hacker-news:before {
  content: ""; }

.fa-tencent-weibo:before {
  content: ""; }

.fa-qq:before {
  content: ""; }

.fa-wechat:before,
.fa-weixin:before {
  content: ""; }

.fa-send:before,
.fa-paper-plane:before {
  content: ""; }

.fa-send-o:before,
.fa-paper-plane-o:before {
  content: ""; }

.fa-history:before {
  content: ""; }

.fa-circle-thin:before {
  content: ""; }

.fa-header:before {
  content: ""; }

.fa-paragraph:before {
  content: ""; }

.fa-sliders:before {
  content: ""; }

.fa-share-alt:before {
  content: ""; }

.fa-share-alt-square:before {
  content: ""; }

.fa-bomb:before {
  content: ""; }

.fa-soccer-ball-o:before,
.fa-futbol-o:before {
  content: ""; }

.fa-tty:before {
  content: ""; }

.fa-binoculars:before {
  content: ""; }

.fa-plug:before {
  content: ""; }

.fa-slideshare:before {
  content: ""; }

.fa-twitch:before {
  content: ""; }

.fa-yelp:before {
  content: ""; }

.fa-newspaper-o:before {
  content: ""; }

.fa-wifi:before {
  content: ""; }

.fa-calculator:before {
  content: ""; }

.fa-paypal:before {
  content: ""; }

.fa-google-wallet:before {
  content: ""; }

.fa-cc-visa:before {
  content: ""; }

.fa-cc-mastercard:before {
  content: ""; }

.fa-cc-discover:before {
  content: ""; }

.fa-cc-amex:before {
  content: ""; }

.fa-cc-paypal:before {
  content: ""; }

.fa-cc-stripe:before {
  content: ""; }

.fa-bell-slash:before {
  content: ""; }

.fa-bell-slash-o:before {
  content: ""; }

.fa-trash:before {
  content: ""; }

.fa-copyright:before {
  content: ""; }

.fa-at:before {
  content: ""; }

.fa-eyedropper:before {
  content: ""; }

.fa-paint-brush:before {
  content: ""; }

.fa-birthday-cake:before {
  content: ""; }

.fa-area-chart:before {
  content: ""; }

.fa-pie-chart:before {
  content: ""; }

.fa-line-chart:before {
  content: ""; }

.fa-lastfm:before {
  content: ""; }

.fa-lastfm-square:before {
  content: ""; }

.fa-toggle-off:before {
  content: ""; }

.fa-toggle-on:before {
  content: ""; }

.fa-bicycle:before {
  content: ""; }

.fa-bus:before {
  content: ""; }

.fa-ioxhost:before {
  content: ""; }

.fa-angellist:before {
  content: ""; }

.fa-cc:before {
  content: ""; }

.fa-shekel:before,
.fa-sheqel:before,
.fa-ils:before {
  content: ""; }

.fa-meanpath:before {
  content: ""; }

.fa-buysellads:before {
  content: ""; }

.fa-connectdevelop:before {
  content: ""; }

.fa-dashcube:before {
  content: ""; }

.fa-forumbee:before {
  content: ""; }

.fa-leanpub:before {
  content: ""; }

.fa-sellsy:before {
  content: ""; }

.fa-shirtsinbulk:before {
  content: ""; }

.fa-simplybuilt:before {
  content: ""; }

.fa-skyatlas:before {
  content: ""; }

.fa-cart-plus:before {
  content: ""; }

.fa-cart-arrow-down:before {
  content: ""; }

.fa-diamond:before {
  content: ""; }

.fa-ship:before {
  content: ""; }

.fa-user-secret:before {
  content: ""; }

.fa-motorcycle:before {
  content: ""; }

.fa-street-view:before {
  content: ""; }

.fa-heartbeat:before {
  content: ""; }

.fa-venus:before {
  content: ""; }

.fa-mars:before {
  content: ""; }

.fa-mercury:before {
  content: ""; }

.fa-intersex:before,
.fa-transgender:before {
  content: ""; }

.fa-transgender-alt:before {
  content: ""; }

.fa-venus-double:before {
  content: ""; }

.fa-mars-double:before {
  content: ""; }

.fa-venus-mars:before {
  content: ""; }

.fa-mars-stroke:before {
  content: ""; }

.fa-mars-stroke-v:before {
  content: ""; }

.fa-mars-stroke-h:before {
  content: ""; }

.fa-neuter:before {
  content: ""; }

.fa-genderless:before {
  content: ""; }

.fa-facebook-official:before {
  content: ""; }

.fa-pinterest-p:before {
  content: ""; }

.fa-whatsapp:before {
  content: ""; }

.fa-server:before {
  content: ""; }

.fa-user-plus:before {
  content: ""; }

.fa-user-times:before {
  content: ""; }

.fa-hotel:before,
.fa-bed:before {
  content: ""; }

.fa-viacoin:before {
  content: ""; }

.fa-train:before {
  content: ""; }

.fa-subway:before {
  content: ""; }

.fa-medium:before {
  content: ""; }

.fa-yc:before,
.fa-y-combinator:before {
  content: ""; }

.fa-optin-monster:before {
  content: ""; }

.fa-opencart:before {
  content: ""; }

.fa-expeditedssl:before {
  content: ""; }

.fa-battery-4:before,
.fa-battery-full:before {
  content: ""; }

.fa-battery-3:before,
.fa-battery-three-quarters:before {
  content: ""; }

.fa-battery-2:before,
.fa-battery-half:before {
  content: ""; }

.fa-battery-1:before,
.fa-battery-quarter:before {
  content: ""; }

.fa-battery-0:before,
.fa-battery-empty:before {
  content: ""; }

.fa-mouse-pointer:before {
  content: ""; }

.fa-i-cursor:before {
  content: ""; }

.fa-object-group:before {
  content: ""; }

.fa-object-ungroup:before {
  content: ""; }

.fa-sticky-note:before {
  content: ""; }

.fa-sticky-note-o:before {
  content: ""; }

.fa-cc-jcb:before {
  content: ""; }

.fa-cc-diners-club:before {
  content: ""; }

.fa-clone:before {
  content: ""; }

.fa-balance-scale:before {
  content: ""; }

.fa-hourglass-o:before {
  content: ""; }

.fa-hourglass-1:before,
.fa-hourglass-start:before {
  content: ""; }

.fa-hourglass-2:before,
.fa-hourglass-half:before {
  content: ""; }

.fa-hourglass-3:before,
.fa-hourglass-end:before {
  content: ""; }

.fa-hourglass:before {
  content: ""; }

.fa-hand-grab-o:before,
.fa-hand-rock-o:before {
  content: ""; }

.fa-hand-stop-o:before,
.fa-hand-paper-o:before {
  content: ""; }

.fa-hand-scissors-o:before {
  content: ""; }

.fa-hand-lizard-o:before {
  content: ""; }

.fa-hand-spock-o:before {
  content: ""; }

.fa-hand-pointer-o:before {
  content: ""; }

.fa-hand-peace-o:before {
  content: ""; }

.fa-trademark:before {
  content: ""; }

.fa-registered:before {
  content: ""; }

.fa-creative-commons:before {
  content: ""; }

.fa-gg:before {
  content: ""; }

.fa-gg-circle:before {
  content: ""; }

.fa-tripadvisor:before {
  content: ""; }

.fa-odnoklassniki:before {
  content: ""; }

.fa-odnoklassniki-square:before {
  content: ""; }

.fa-get-pocket:before {
  content: ""; }

.fa-wikipedia-w:before {
  content: ""; }

.fa-safari:before {
  content: ""; }

.fa-chrome:before {
  content: ""; }

.fa-firefox:before {
  content: ""; }

.fa-opera:before {
  content: ""; }

.fa-internet-explorer:before {
  content: ""; }

.fa-tv:before,
.fa-television:before {
  content: ""; }

.fa-contao:before {
  content: ""; }

.fa-500px:before {
  content: ""; }

.fa-amazon:before {
  content: ""; }

.fa-calendar-plus-o:before {
  content: ""; }

.fa-calendar-minus-o:before {
  content: ""; }

.fa-calendar-times-o:before {
  content: ""; }

.fa-calendar-check-o:before {
  content: ""; }

.fa-industry:before {
  content: ""; }

.fa-map-pin:before {
  content: ""; }

.fa-map-signs:before {
  content: ""; }

.fa-map-o:before {
  content: ""; }

.fa-map:before {
  content: ""; }

.fa-commenting:before {
  content: ""; }

.fa-commenting-o:before {
  content: ""; }

.fa-houzz:before {
  content: ""; }

.fa-vimeo:before {
  content: ""; }

.fa-black-tie:before {
  content: ""; }

.fa-fonticons:before {
  content: ""; }

.fa-reddit-alien:before {
  content: ""; }

.fa-edge:before {
  content: ""; }

.fa-credit-card-alt:before {
  content: ""; }

.fa-codiepie:before {
  content: ""; }

.fa-modx:before {
  content: ""; }

.fa-fort-awesome:before {
  content: ""; }

.fa-usb:before {
  content: ""; }

.fa-product-hunt:before {
  content: ""; }

.fa-mixcloud:before {
  content: ""; }

.fa-scribd:before {
  content: ""; }

.fa-pause-circle:before {
  content: ""; }

.fa-pause-circle-o:before {
  content: ""; }

.fa-stop-circle:before {
  content: ""; }

.fa-stop-circle-o:before {
  content: ""; }

.fa-shopping-bag:before {
  content: ""; }

.fa-shopping-basket:before {
  content: ""; }

.fa-hashtag:before {
  content: ""; }

.fa-bluetooth:before {
  content: ""; }

.fa-bluetooth-b:before {
  content: ""; }

.fa-percent:before {
  content: ""; }

body.home {
  overflow-x: hidden;
  font-family: 'CLight'; }
  body.home .row {
    max-width: 100%; }
  body.home .row.fullwidth {
    max-width: 100%; }
  body.home h1 {
    font-family: 'CBold'; }
  body.home h2, body.home h3, body.home h4, body.home h5 {
    font-family: 'CMedium'; }
  body.home #footer {
    max-width: 100%; }
    body.home #footer .row {
      max-width: 100%; }

html, body {
  height: 100%; }

nav.home-nav {
  position: absolute;
  left: 0;
  right: 0;
  top: 0;
  z-index: 2000; }
  nav.home-nav h1 {
    position: absolute;
    left: 5%;
    top: 0.5rem;
    max-width: 250px; }
  nav.home-nav ul {
    position: absolute;
    top: 3.25rem;
    right: 2%; }
    nav.home-nav ul li {
      list-style: none;
      display: inline-block; }
      nav.home-nav ul li a {
        display: inline-block;
        margin: 0 1rem;
        font-size: 1.25rem;
        line-height: 2;
        position: relative;
        letter-spacing: 0.0125em;
        color: #464646;
        text-decoration: none;
        font-family: 'CBlack';
        font-weight: 900;
        position: relative;
        display: inline-block;
        text-align: center;
        transition: all 0.3s ease-in-out; }
        nav.home-nav ul li a::after {
          display: inline-block;
          content: "";
          background: #cc0046;
          height: 5px;
          position: absolute;
          bottom: 0;
          left: 50%;
          width: 10%;
          opacity: 0;
          margin: 0 0 0 -5%;
          transition: all 0.3s ease-in-out; }
        nav.home-nav ul li a:hover::after {
          width: 100%;
          left: 0;
          margin-left: 0;
          opacity: 1; }
        nav.home-nav ul li a img {
          max-height: 3rem;
          color: #464646;
          line-height: 2.5;
          padding-top: 0.5rem;
          margin: -.8rem 0rem 1rem 0rem; }
          nav.home-nav ul li a img:hover {
            opacity: 0.7; }

#helm.home {
  background: #183d54; }
  #helm.home .billboard {
    background-color: white;
    background-size: 376px;
    background-attachment: fixed;
    min-height: 480px;
    padding-top: 250px;
    position: relative;
    text-align: center; }
    #helm.home .billboard .txt-github {
      color: white;
      font-size: 1.5rem; }
    #helm.home .billboard .btn-github {
      background: #d00052; }
    #helm.home .billboard h1 {
      font-family: 'CBold';
      color: #3FB1E5;
      font-size: 2.925rem; }
    #helm.home .billboard h2 {
      color: #27759A;
      font-size: 1.25rem;
      margin-bottom: 30px; }
    #helm.home .billboard:after {
      background-size: 20px;
      bottom: 0;
      left: 0;
      content: '';
      display: block;
      height: 6px;
      position: absolute;
      width: 100%; }
    #helm.home .billboard.blog-billboard {
      min-height: 180px;
      padding-top: 50px; }
  #helm.home #blog {
    background: #3FB1E5;
    background: linear-gradient(180deg, #4cb3e1 0%, #2a8cb8 100%);
    margin-bottom: 6rem;
    min-height: 450px; }
    #helm.home #blog .blog-section h1.blog-subhead {
      font-size: 1.5rem;
      padding: 2rem 5rem;
      opacity: 0.75; }
    #helm.home #blog article.post__content {
      padding-top: 2rem;
      padding-bottom: 7.5rem; }
      #helm.home #blog article.post__content h1 {
        font-size: 3rem; }
    #helm.home #blog p {
      padding-right: 2%;
      font-size: 1.333rem;
      line-height: 1.636;
      margin-top: 1.2rem;
      margin-bottom: 2rem; }
    #helm.home #blog p.date {
      font-size: 0.925rem;
      font-weight: bold;
      margin: -0.5rem 0 2.5rem;
      color: #27759A; }
    #helm.home #blog p.author {
      margin-top: 2.5rem;
      line-height: 1.2; }
      #helm.home #blog p.author small {
        font-size: 1rem; }
  #helm.home .card {
    background: none;
    border: 5px solid #3bbdc4;
<<<<<<< HEAD
    border-radius: 20px; }
    #helm.home .card .card-img-top {
      color: #a5d6d0; }
=======
    box-shadow: none;
    border-radius: 20px; }
    #helm.home .card .card-img-top {
      color: #a5d6d0; }
    #helm.home .card:hover {
      cursor: pointer;
      box-shadow: 0 5px 15px #39bec5;
      transition: all 0.2s ease-in-out; }
>>>>>>> 9336c83a
  #helm.home .card-body .card-title {
    font-family: 'CBlack';
    font-weight: 900;
    font-size: 1.7rem;
    text-transform: capitalize;
    text-align: center;
    letter-spacing: 0; }
  #helm.home .card-body .card-text {
    font-family: 'CLight';
    line-height: 1.1;
    font-weight: 400;
    opacity: .7;
    font-size: 1.4rem;
    padding: 0; }
  #helm.home .content h1, #helm.home .content h2, #helm.home .content h3, #helm.home .content h5 {
    color: white;
    font-family: 'CBlack';
    font-weight: 900; }
  #helm.home .content h2 {
    font-size: 2.7rem;
    margin: 2rem 0;
    padding-top: 1em; }
  #helm.home .content p, #helm.home .content ul, #helm.home .content li {
    color: white;
    font-size: 1.5rem;
    line-height: 1.4;
    font-family: 'CLight';
    -webkit-font-smoothing: antialiased; }
  #helm.home .content p {
    margin-bottom: 1.4rem; }
  #helm.home .content .github-stats {
    padding-top: 1em; }
  #helm.home .content a {
    color: white;
    text-decoration: none; }
  #helm.home .content #underline, #helm.home .content #underline1 {
    position: relative; }
  #helm.home .content #underline::before {
    content: "";
    position: absolute;
    left: 28%;
    bottom: 2px;
    width: 400px;
    height: 14px;
    transform: skew(-12deg) translateX(-50%);
    background: rgba(126, 204, 241, 0.5);
    z-index: -2; }
  #helm.home .content #underline1::before {
    content: "";
    position: absolute;
    left: 40%;
    bottom: 2px;
    width: 360px;
    height: 14px;
    transform: skew(-12deg) translateX(-50%);
    background: rgba(126, 204, 241, 0.5);
    z-index: -2; }
  #helm.home .content .helm-overview-img {
    margin: 3.5rem 0 3rem; }
  #helm.home .helm-features {
    text-align: center;
    margin-top: 5em;
    padding: 0;
    margin-bottom: 4em;
    padding-bottom: 4rem; }
    #helm.home .helm-features .large-3 {
      min-height: 280px; }
    #helm.home .helm-features h1 {
      font-family: 'CBlack';
      font-weight: 900;
      text-transform: none;
      letter-spacing: 0.015em;
      color: #183d54;
      font-size: 3rem;
      letter-spacing: 0em;
      margin: 1.5rem 0 2.5rem;
      display: inline-block; }
      #helm.home .helm-features h1 .fa {
        color: #FF2A53; }
    #helm.home .helm-features h3 {
      color: #27759A;
      margin: 0.25em 0 0;
      font-size: 2rem;
      letter-spacing: -1px;
      position: relative;
      font-family: 'CBold'; }
      #helm.home .helm-features h3 small {
        position: absolute;
        top: 8.667em;
        color: red;
        width: 10em;
        left: 50%;
        font-size: 0.6em;
        margin-left: -5em; }
    #helm.home .helm-features h3:not(:first-child) {
      padding-top: 2em; }
    #helm.home .helm-features .columns {
      position: relative;
      padding: 30px; }
    #helm.home .helm-features img {
      top: 0;
      left: 50%;
      border-radius: 1em; }
    #helm.home .helm-features p {
      font-size: 1.5em;
      color: black;
      line-height: 1.5;
      margin: 10px 0 1.5rem 0;
      padding: 0 5%; }
      #helm.home .helm-features p code {
        border: none; }
    #helm.home .helm-features .row {
      background-color: white; }
      #helm.home .helm-features .row:first-child {
        border-radius: 0.5em 0.5em 0 0; }
      #helm.home .helm-features .row:last-child {
        padding-bottom: 0.5em;
        border-radius: 0 0 0.5em 0.5em; }
    #helm.home .helm-features #underline, #helm.home .helm-features #underline1 {
      position: relative; }
    #helm.home .helm-features #underline::before {
      content: "";
      position: absolute;
      left: 50%;
      bottom: 5px;
      width: 360px;
      height: 10px;
      transform: skew(-12deg) translateX(-50%);
      background: rgba(57, 190, 197, 0.5); }
  #helm.home .get-helm {
    padding-bottom: 50px;
    border: 5px solid wheat;
    padding: 2em;
    margin-bottom: 4em;
    position: relative;
    border-radius: 0.5em;
    z-index: 100; }
    #helm.home .get-helm h2 {
      margin: 0 0 0.5em;
      padding: 0; }
    #helm.home .get-helm img {
      margin: 0.333em 0; }
  #helm.home .get-charts {
    border-radius: 0.5em;
    margin-left: 20px;
    padding: 2em 0em 0 0em; }
    #helm.home .get-charts h2 {
      margin: 1.5rem 0 1rem;
      padding: 0; }
  #helm.home .helm-community {
    background-color: white;
    padding-top: 50px;
    padding-bottom: 100px;
    color: #27759A;
    background: linear-gradient(0deg, #fff, #F7F7F7); }
    #helm.home .helm-community h2, #helm.home .helm-community p {
      color: #27759A; }
    #helm.home .helm-community h2 {
      margin-bottom: 0.5em; }
      #helm.home .helm-community h2 + p {
        margin-bottom: 4.5rem; }
    #helm.home .helm-community .helm-community-links ul {
      background-color: white;
      padding: 1.5em 2.25em;
      border-radius: 1em; }
      #helm.home .helm-community .helm-community-links ul li {
        font-size: 1.5rem;
        list-style: none;
        color: #27759A;
        line-height: 2.5;
        padding-left: 2.25em;
        position: relative;
        font-family: 'CMedium'; }
        #helm.home .helm-community .helm-community-links ul li a {
          color: #464646;
          border-bottom: 3px solid #3FB1E5;
          text-decoration: none; }
          #helm.home .helm-community .helm-community-links ul li a:hover {
            color: #3FB1E5;
            border-color: #7FCCF0; }
        #helm.home .helm-community .helm-community-links ul li .fa {
          color: #3FB1E5;
          font-size: 2rem;
          width: 1.25em;
          padding-right: 0em;
          position: absolute;
          left: 0;
          top: 0.525em; }
    #helm.home .helm-community .helm-community-blocks section {
      border: 1px solid #27759A;
      border-radius: 1rem;
      margin: 0 0 2em;
      padding: 1.25rem 1.5rem;
      min-height: 125px;
      position: relative; }
      #helm.home .helm-community .helm-community-blocks section h4 {
        color: #27759A;
        font-size: 1.5em;
        font-family: 'CBold';
        margin: -0.25em 0 0.667em; }
      #helm.home .helm-community .helm-community-blocks section p {
        color: #27759A;
        font-size: 1.4rem; }
      #helm.home .helm-community .helm-community-blocks section a {
        color: #464646; }
      #helm.home .helm-community .helm-community-blocks section iframe {
        width: 35%;
        display: inline-block;
        min-width: 200px;
        position: absolute;
        right: 1em;
        top: 1em; }
      #helm.home .helm-community .helm-community-blocks section .right {
        background-color: #f8f8f8;
        text-align: center;
        padding: 1.25em 2em 1em;
        width: 33.3%;
        position: absolute;
        top: 1em;
        right: 1em; }
        #helm.home .helm-community .helm-community-blocks section .right .fa {
          font-size: 2.75rem;
          float: left;
          display: inline-block;
          padding-right: 0.333em;
          color: #3FB1E5; }
        #helm.home .helm-community .helm-community-blocks section .right em {
          font-style: normal;
          font-size: 1.125em;
          display: inline-block;
          min-width: 50%;
          color: #3FB1E5;
          font-weight: bold; }
        #helm.home .helm-community .helm-community-blocks section .right small {
          display: inline-block;
          font-size: 0.667rem;
          min-width: 50%;
          color: #3FB1E5; }

.helm-contrib-logos {
  text-align: center;
  padding-bottom: 50px; }
  .helm-contrib-logos .helm-contrib-logos {
    padding-top: 1.5rem; }
  .helm-contrib-logos img {
    padding: 0;
    display: inline-block;
    margin: 0;
    max-width: 15%; }
  .helm-contrib-logos .helm-logo {
    margin: 0 auto;
    margin-bottom: 2.25em;
    display: block;
    text-align: center;
    padding: 3.5em 0 0; }
  .helm-contrib-logos hr {
    background-color: #7FCCF0;
    height: 2px;
    opacity: 0.25;
    width: 50%;
    margin: 1rem 25%; }
  .helm-contrib-logos p {
    color: #4E4E4E;
    text-align: center;
    padding: 0;
    margin: 0 auto;
    font-size: 1.333em;
    line-height: 2;
    letter-spacing: 0.025em;
    color: #9B9B9B; }
    .helm-contrib-logos p a {
      color: #464646;
      border-bottom: 2px solid transparent; }
      .helm-contrib-logos p a:hover {
        border-bottom: 2px solid #3FB1E5; }
    .helm-contrib-logos p small {
      padding-top: 1rem;
      font-size: 0.925em; }

.full-width {
  min-width: 100%; }

.cncf {
  background: RGBA(246, 246, 246, 1);
  min-height: 5rem;
  margin-top: 4rem;
  text-align: center;
  padding-left: 0 !important; }
  .cncf img {
    float: left;
    display: inline-block;
    max-width: 14rem;
    margin: 3rem 5%; }
  .cncf p {
    float: right;
    margin: 3.5rem 5%;
    display: inline-block;
    color: #777; }
    .cncf p:hover {
      color: #7FCCF0; }

.copyright {
  background: #3FB1E5;
  color: white;
  font-size: 1.3rem;
  padding: 1rem; }
  .copyright a, .copyright a:focus, .copyright a:visited {
    color: #464646; }

@media only screen and (min-device-width: 415px) {
  @keyframes animatedBoat {
    0% {
      background-position: -150px 25%;
      bottom: -7px; }
    10% {
      bottom: -12px; }
    20% {
      bottom: -7px; }
    30% {
      bottom: -12px; }
    40% {
      bottom: -7px; }
    50% {
      bottom: -12px; }
    60% {
      bottom: -7px; }
    70% {
      bottom: -12px; }
    80% {
      bottom: -7px; }
    90% {
      bottom: -12px; }
    100% {
      background-position: 145% 0;
      bottom: -7px; } }
  @-moz-keyframes animatedBoat {
    0% {
      background-position: -150px 25%;
      bottom: -7px; }
    10% {
      bottom: -12px; }
    20% {
      bottom: -7px; }
    30% {
      bottom: -12px; }
    40% {
      bottom: -7px; }
    50% {
      bottom: -12px; }
    60% {
      bottom: -7px; }
    70% {
      bottom: -12px; }
    80% {
      bottom: -7px; }
    90% {
      bottom: -12px; }
    100% {
      background-position: 145% 0;
      bottom: -7px; } }
  @-webkit-keyframes animatedBoat {
    0% {
      background-position: -150px 25%;
      bottom: -7px; }
    10% {
      bottom: -12px; }
    20% {
      bottom: -7px; }
    30% {
      bottom: -12px; }
    40% {
      bottom: -7px; }
    50% {
      bottom: -12px; }
    60% {
      bottom: -7px; }
    70% {
      bottom: -12px; }
    80% {
      bottom: -7px; }
    90% {
      bottom: -12px; }
    100% {
      background-position: 145% 0;
      bottom: -7px; } }
  @-ms-keyframes animatedBoat {
    0% {
      background-position: -150px 25%;
      bottom: -7px; }
    10% {
      bottom: -12px; }
    20% {
      bottom: -7px; }
    30% {
      bottom: -12px; }
    40% {
      bottom: -7px; }
    50% {
      bottom: -12px; }
    60% {
      bottom: -7px; }
    70% {
      bottom: -12px; }
    80% {
      bottom: -7px; }
    90% {
      bottom: -12px; }
    100% {
      background-position: 145% 0;
      bottom: -7px; } }
  @-o-keyframes animatedBoat {
    0% {
      background-position: -150px 25%;
      bottom: -7px; }
    10% {
      bottom: -12px; }
    20% {
      bottom: -7px; }
    30% {
      bottom: -12px; }
    40% {
      bottom: -7px; }
    50% {
      bottom: -12px; }
    60% {
      bottom: -7px; }
    70% {
      bottom: -12px; }
    80% {
      bottom: -7px; }
    90% {
      bottom: -12px; }
    100% {
      background-position: 145% 0;
      bottom: -7px; } } }

#boat {
  height: 2em; }
  @media only screen and (min-device-width: 415px) {
    #boat {
      background: url("/img/boat.png") no-repeat;
      background-size: 150px;
      height: 169px;
      position: relative;
      -moz-animation: animatedBoat 10s linear infinite;
      -webkit-animation: animatedBoat 10s linear infinite;
      -ms-animation: animatedBoat 10s linear infinite;
      -o-animation: animatedBoat 10s linear infinite;
      animation: animatedBoat 10s linear infinite;
      -webkit-animation-duration: 20s;
      -moz-animation-duration: 20s;
      -ms-animation-duration: 20s;
      -o-animation-duration: 20s;
      animation-duration: 20s; } }
@media screen and (max-width: 1024px) {
  #helm .billboard .helm-logo {
    position: absolute;
    left: 50%;
    top: 2.3rem;
    max-width: 112px;
    margin-left: -66px; }
  #helm .billboard h1 {
    margin: -3rem 10% 0;
    font-size: 2.25rem; }
  #helm .billboard h2 {
    margin: 1rem 12.5%;
    font-size: 1.5rem; }
  .contrib-logos-1 img,
  .contrib-logos-2 img {
    max-height: 80px; }
  .cncf {
    padding-top: 2rem;
    padding-bottom: 2rem;
    padding-left: 0 !important; }
    .cncf img,
    .cncf p {
      float: none;
      margin: 1.5rem auto; }
    .cncf img {
      max-width: 51%; } }

#helm .panel {
  font-size: 21px;
  padding: 13.33333333px 0;
  width: 100%;
  position: relative; }
  @media only screen and (max-width: 40em) {
    #helm .panel {
      padding: 10px 0; } }
  #helm .panel.-blue {
    background-color: #3FB1E5;
    color: #fff; }
    @media only screen and (min-width: 40.063em) {
      #helm .panel.-blue {
        padding-top: 20px; } }
    #helm .panel.-blue h1, #helm .panel.-blue h2, #helm .panel.-blue p {
      color: #555555; }
  #helm .panel.-gray {
    background-color: #F4F4F4; }

#helm .geo-shapes-title {
  margin: 0 auto; }
  #helm .geo-shapes-title.blue h2 hr.border {
    border-color: #3FB1E5; }
  #helm .geo-shapes-title.pink h2 hr.border {
    border-color: #FF2A53; }
  #helm .geo-shapes-title h2 {
    display: inline-block;
    line-height: 1;
    padding: 0 1em;
    margin: 0 0 1.5em;
    font-family: 'CBold'; }
    #helm .geo-shapes-title h2 hr.border {
      border-color: #DDF5F2;
      border-width: 0 0 5px;
      margin: 0.575em -5% 1em; }
    #helm .geo-shapes-title h2 .geo-shapes {
      padding-bottom: 0;
      font-size: 21px;
      line-height: 1.5; }
      #helm .geo-shapes-title h2 .geo-shapes hr {
        width: 42.5%;
        margin-left: auto;
        margin-right: auto; }

#helm .panel.panel--signoff {
  min-height: 320px;
  overflow: hidden;
  margin-top: 75px; }
  #helm .panel.panel--signoff.panel--signoff-how {
    min-height: 570px; }
  #helm .panel.panel--signoff .text-center {
    position: absolute;
    top: 50%;
    left: 50%;
    transform: translate(-50%, -50%);
    margin-top: -5%;
    z-index: 1200; }
    #helm .panel.panel--signoff .text-center .geo-shapes {
      padding-top: 2em;
      padding-bottom: 0.5em; }
    #helm .panel.panel--signoff .text-center h2 {
      margin: 0.5em 0; }
    #helm .panel.panel--signoff .text-center h4 a {
      position: relative;
      display: inline-block;
      text-align: center;
      transition: all 0.3s ease-in-out;
      line-height: 1; }
      #helm .panel.panel--signoff .text-center h4 a::after {
        display: inline-block;
        content: "";
        background: #cc0046;
        height: 5px;
        position: absolute;
        bottom: 0;
        left: 50%;
        width: 10%;
        opacity: 0;
        margin: 0 0 0 -5%;
        transition: all 0.3s ease-in-out; }
      #helm .panel.panel--signoff .text-center h4 a:hover::after {
        width: 100%;
        left: 0;
        margin-left: 0;
        opacity: 1; }
    #helm .panel.panel--signoff .text-center p:last-child {
      margin-bottom: 0; }
  #helm .panel.panel--signoff .shape-position.shape-position-bottom {
    bottom: -10%; }

#helm .intro {
  position: absolute;
  top: 50%;
  left: 50%;
  transform: translate(-50%, -50%);
  margin-top: 50px; }
  #helm .intro .geo-shapes {
    padding-bottom: 0.5em; }
  #helm .intro p {
    max-width: 92%;
    font-size: 0.875em;
    margin: 0.5em auto 1.5em; }

#helm .content .pics p {
  padding-right: 0; }

#helm .content .text-center p {
  padding-right: 0; }

#helm .content p {
  padding-right: 5%;
  line-height: 1.636;
  margin-bottom: 1.5rem; }
  @media only screen and (min-width: 40.063em) {
    #helm .content p:last-child {
      margin-bottom: 1em; } }
  #helm .content p.lead {
    font-family: 'CMedium';
    padding: 0;
    font-size: 0.925em; }

#helm .content code,
#helm .content pre {
  font-family: Consolas, "Liberation Mono", Courier, monospace;
  background: #f0f0f0;
  border: none;
  color: #464646;
  line-height: 1.8; }

#helm .content table {
  border: 2px solid #F4F4F4;
  margin: 1.5em auto;
  width: 100%; }
  #helm .content table th,
  #helm .content table td {
    vertical-align: top;
    padding: 0.825em 1.5em 1.25em 0.75em;
    line-height: 1.333; }
  #helm .content table th {
    font-family: 'CBold';
    color: white;
    font-size: 1em;
    background: #4E4E4E;
    line-height: 1.2; }
  #helm .content table .small {
    font-size: 0.75em;
    line-height: 1.7;
    max-width: 50%; }

#helm .content dl {
  margin: 0 0 1.5em;
  font-size: 1.25rem;
  line-height: 1.5; }
  #helm .content dl dt,
  #helm .content dl dd {
    font-family: 'CMedium'; }
  #helm .content dl dt {
    font-family: 'CBold';
    color: #c4c4c4; }
  #helm .content dl.inline-list dt,
  #helm .content dl.inline-list dd {
    float: left;
    display: inline-block;
    margin-right: 1em; }
  #helm .content dl.inline-list dt {
    clear: left; }

#helm .content address {
  font-family: 'CMedium';
  font-size: 1.25rem;
  margin: 2em 0 1em;
  line-height: 1.333; }
  #helm .content address em {
    font-family: 'CBold';
    font-style: normal;
    color: #c4c4c4; }

#helm .content hr.blank {
  color: white;
  border-color: white; }

#helm .content a.ripple {
  position: relative;
  display: inline-block;
  text-align: center;
  transition: all 0.3s ease-in-out;
  display: inline; }
  #helm .content a.ripple::after {
    display: inline-block;
    content: "";
    background: #cc0046;
    height: 5px;
    position: absolute;
    bottom: 0;
    left: 50%;
    width: 10%;
    opacity: 0;
    margin: 0 0 0 -5%;
    transition: all 0.3s ease-in-out; }
  #helm .content a.ripple:hover::after {
    width: 100%;
    left: 0;
    margin-left: 0;
    opacity: 1; }
  #helm .content a.ripple:after {
    position: absolute;
    left: 0;
    bottom: -0.2em; }

#helm .content .breakout-cta-row {
  background: white;
  box-shadow: 0 1px 3px #dedede;
  padding: 1em 1.25em;
  margin-bottom: 1.25em; }
  #helm .content .breakout-cta-row p.left {
    font-size: 0.75em;
    padding: 0.5em 0;
    margin: 0;
    color: #787878; }
  @media only screen and (max-width: 40em) {
    #helm .content .breakout-cta-row p.left,
    #helm .content .breakout-cta-row button {
      float: none;
      text-align: center;
      margin: 0 auto; } }
#helm .content .centerer {
  position: absolute;
  top: 50%;
  left: 50%;
  transform: translate(-50%, -50%); }

#helm .hidden {
  display: none; }

#helm .off-canvas-wrap {
  height: 100%; }

#helm .off-canvas-wrap.move-left {
  position: fixed; }

@media only screen and (max-width: 40em) {
  #helm .navbar.top-bar {
    top: 0; } }

#helm #tos {
  padding-top: 100px; }
  @media only screen and (max-width: 40em) {
    #helm #tos {
      padding: 80px 20px 20px 20px; } }
.blog-layout .main {
  padding-top: 2rem; }
  .blog-layout .main.blog .content-wrap h1 {
    margin-top: 0;
    color: #3C2E53; }
  .blog-layout .main.blog .content-wrap article {
    padding: 0; }
    .blog-layout .main.blog .content-wrap article h2 {
      text-transform: capitalize;
      letter-spacing: 0.05em;
      font-size: 2rem; }
    .blog-layout .main.blog .content-wrap article p.date {
      margin-top: 0;
      padding-top: 0;
      font-weight: bold;
      font-size: 1rem;
      color: #937db7;
      margin: 0.5rem 0; }
    .blog-layout .main.blog .content-wrap article .summary p {
      display: inline;
      margin: 0;
      padding: 0; }
    .blog-layout .main.blog .content-wrap article .summary a {
      font-weight: 900; }
  .blog-layout .main.blog-single .content-wrap article h1 {
    font-size: 2.75rem;
    margin-bottom: 0.25em; }
  .blog-layout .main.blog-single .content-wrap article p.date {
    font-style: italic;
    margin-bottom: 2.67em; }
  .blog-layout .main.blog-single .content-wrap article img {
    box-shadow: none;
    display: block;
    margin: 0 auto; }
    .blog-layout .main.blog-single .content-wrap article img:hover {
      -webkit-box-shadow: none 2px 0 rgba(30, 30, 30, 0.25);
      -moz-box-shadow: none 2px 0 rgba(30, 30, 30, 0.25);
      box-shadow: none 2px 0 rgba(30, 30, 30, 0.25); }
  .blog-layout .main.blog-single .content-wrap article .blog-meta {
    margin-top: 7.5rem; }
  .blog-layout .main.blog-single .content-wrap article .blog-author {
    text-align: left; }
    .blog-layout .main.blog-single .content-wrap article .blog-author figure {
      display: inline-block;
      width: 100%; }
      .blog-layout .main.blog-single .content-wrap article .blog-author figure a {
        position: relative;
        background: #f4e8ca;
        padding: 1rem;
        display: inline-block;
        width: 100%;
        min-height: 12rem;
        border-radius: 0.67em;
        padding-left: 12rem; }
        .blog-layout .main.blog-single .content-wrap article .blog-author figure a img {
          position: absolute;
          left: 1rem;
          top: 1rem;
          border-radius: 50%;
          max-width: 10rem; }
        .blog-layout .main.blog-single .content-wrap article .blog-author figure a figcaption {
          text-align: left;
          font-size: 1.35rem;
          margin-top: 2.75rem; }
  .blog-layout .main.blog-single .content-wrap article .blog-tags {
    position: relative;
    padding: 1rem 2rem;
    min-height: 12rem; }
    .blog-layout .main.blog-single .content-wrap article .blog-tags a.tag {
      font-size: 1.25rem;
      border-radius: 2rem;
      background: #3FB1E5;
      color: white;
      padding: 0.5rem 1.5rem;
      margin: 2.25rem 0.25rem;
      font-weight: bold;
      text-transform: uppercase;
      letter-spacing: 0.075em; }
  .blog-layout .main.blog-single .content-wrap article .button-rss {
    display: block;
    background: #dcf1fa;
    border-radius: 3rem;
    margin: 2.5rem 0 0;
    position: absolute;
    bottom: 0;
    left: 5%;
    right: 5%; }

html,
body {
  min-height: 100%;
  padding: 0;
  margin: 0;
  background: white;
  background-position: static;
  background-attachment: fixed; }

.main {
  min-height: 760px; }

.sidebar {
  min-height: 100%; }

.container-full {
  -moz-box-sizing: border-box;
  -webkit-box-sizing: border-box;
  box-sizing: border-box;
  min-height: 100%;
  height: 100%;
  overflow-y: scroll;
  overflow-x: hidden;
  padding-left: 300px;
  width: 100%; }

.sidebar {
  width: 25%;
  width: 300px; }

.flextable {
  display: flex;
  flex-flow: row;
  flex-wrap: wrap;
  justify-content: space-evenly;
  align-items: baseline; }

.sidebar {
  -moz-box-sizing: border-box;
  -webkit-box-sizing: border-box;
  box-sizing: border-box;
  min-height: 100%;
  left: 0;
  top: 0;
  bottom: 0;
  background: #DDF5F2;
  z-index: 700;
  position: fixed;
  border-right: 1px solid #cfedfa; }
  .sidebar .sidebar-wrap {
    overflow-x: hidden;
    overflow-y: scroll;
    display: block;
    position: relative;
    height: 100%;
    margin-top: -5rem;
    margin-bottom: -4.75rem;
    z-index: 10;
    padding: 0; }
  .sidebar a {
    transition: all 0.3s ease-in-out; }
    .sidebar a .ripple {
      margin: auto 0;
      display: inline-block; }
      .sidebar a .ripple span {
        display: block;
        margin: 0 auto 0;
        background: #2090CD;
        width: 10%;
        opacity: 0;
        height: 3px;
        transition: all 0.3s ease-in-out; }
    .sidebar a:hover .ripple span {
      width: 100%;
      opacity: 1; }
  .sidebar h1 {
    margin: 0;
    padding: 0;
    min-height: 5rem;
    z-index: 1020;
    position: relative;
    text-transform: none; }
    .sidebar h1 a {
      display: block;
      width: 100%;
      padding: 0.1333em 2.25rem;
      background-color: white;
      text-align: left; }
      .sidebar h1 a img,
      .sidebar h1 a svg {
        display: block;
        fill: currentColor;
        transition: all 0.3s ease-in-out; }
      .sidebar h1 a span {
        top: 1em;
        position: absolute;
        font-size: 1.5rem;
        color: #2090CD;
        left: 6.5rem;
        letter-spacing: -0.125rem;
        font-family: 'CMedium'; }
      .sidebar h1 a:hover {
        background: #E4E4E4; }
        .sidebar h1 a:hover svg {
          color: white !important; }
  .sidebar ul {
    margin: 0 auto 0.5em;
    padding: 7.5rem 0 6rem; }
    .sidebar ul li a {
      display: block;
      padding: 0em 15% 0.25em;
      color: #666;
      letter-spacing: 0.035em;
      line-height: 1.4;
      text-transform: capitalize;
      font-size: 1.5em;
      font-family: 'CBold';
      letter-spacing: 0.02em;
      transition: all 0.3s cubic-bezier(0.25, 0.1, 0.25, 1); }
      .sidebar ul li a:hover {
        color: #277A9F;
        background: #b8dff4; }
      .sidebar ul li a.active {
        text-decoration: underline;
        background: transparent; }
        .sidebar ul li a.active span.ripple {
          text-decoration: underline;
          width: 100%;
          opacity: 1; }
        .sidebar ul li a.active:hover .ripple span {
          background: #2090CD; }
        .sidebar ul li a.active + ul {
          display: block; }
    .sidebar ul li:last-child a.sidebar-nav-item:after {
      content: '\f08e';
      font-family: "FontAwesome";
      display: inline-block;
      padding-left: 0.5em;
      width: 1em;
      height: 1em;
      font-size: 15px;
      opacity: 0.5; }
    .sidebar ul li.toctree-l1.current ul {
      display: block !important; }
    .sidebar ul li.toctree-l2 ul {
      display: block !important; }
    .sidebar ul li.toctree-l3 {
      padding-left: 2em; }
    .sidebar ul li ul {
      margin: 0;
      padding: 0.5em 0 1.25em;
      display: none; }
      .sidebar ul li ul li {
        margin: 0; }
        .sidebar ul li ul li a {
          padding: 0.25em 0 0.25em 17.5%;
          line-height: 1;
          font-size: 14px;
          border-right: 4px solid transparent;
          transition: all 0.3s ease-in-out;
          font-family: #AAAAAA;
          font-weight: bold; }
          .sidebar ul li ul li a:hover {
            color: #277A9F;
            background: #b8dff4; }
        .sidebar ul li ul li.active a {
          color: #277A9F;
          border-right: 4px solid #277A9F;
          background: #e6f3f9; }
  .sidebar .sidebar-buttons {
    border-top: 2px solid white;
    min-height: 4.75rem;
    background: #DDF5F2; }
    .sidebar .sidebar-buttons .button-wrap {
      width: 300px;
      padding: 0.5em 10% 0.5em; }
    .sidebar .sidebar-buttons .button.expand.small {
      margin: 0.333em 0;
      display: block;
      padding-top: .5rem;
      padding-bottom: .575rem;
      background-color: white;
      color: #2090CD; }
      .sidebar .sidebar-buttons .button.expand.small i {
        margin: -0.05em 0.5em 0 -0.667em;
        color: #2090CD;
        font-size: 14px; }

.left-off-canvas-toggle .fa {
  background-color: white; }
  .left-off-canvas-toggle .fa:before {
    color: #2090CD; }

.top-bar {
  perspective: 800px;
  min-height: 5.125em;
  transform-style: preserve-3d;
  background: white;
  border-bottom: 1px solid #cfedfa;
  transition: transform 200ms linear;
  position: fixed;
  left: 300px;
  right: 0;
  top: 0;
  z-index: 1000; }
  .top-bar ul {
    min-width: 33.333%;
    margin-right: 0;
    margin-top: 0.75em;
    padding-right: 3.5%; }
    .top-bar ul li {
      display: inline-block;
      margin: 0 0.5rem; }
      .top-bar ul li a {
        padding: 1em;
        color: #277A9F;
        font-size: 1.125rem;
        font-family: 'CBold'; }
        .top-bar ul li a img {
          padding-right: 0.333em;
          max-height: 1.2rem; }
      .top-bar ul li:last-child, .top-bar ul li:nth-last-child(2) {
        margin-right: -1rem; }
  .top-bar .breadcrumb {
    position: absolute;
    top: 0;
    left: 1em;
    z-index: 1030;
    line-height: 1.5;
    font-size: 14px;
    letter-spacing: 0.05em; }
    .top-bar .breadcrumb a {
      padding: 0.333em 0;
      margin: 0.575em 0 0.575em 0.5em;
      float: left;
      text-transform: capitalize;
      font-size: 1.5rem;
      color: #2090CD;
      letter-spacing: -0.125rem;
      font-family: 'CMedium';
      transition: all 0.3s ease-in-out; }
      .top-bar .breadcrumb a:hover {
        color: #2DAFE9; }
      .top-bar .breadcrumb a:before {
        content: '/';
        display: inline-block;
        width: 0.75em;
        height: 2em;
        margin: 0 0 0 -0.2em;
        color: #ccc; }
      .top-bar .breadcrumb a:first-child:before {
        display: none; }

.left-off-canvas-toggle {
  z-index: 1100;
  position: fixed;
  top: 0;
  left: 0; }
  .left-off-canvas-toggle img {
    padding: 1.425em 0.925em;
    color: #333333; }

.main {
  margin-bottom: -5em; }
  .main.footer-expanded {
    margin-bottom: -11em; }

.styleguide-footer {
  min-height: 5rem;
  overflow: hidden;
  position: relative;
  z-index: 500;
  padding-top: 1.25em;
  background-color: #333333;
  border-bottom: 6px solid #333333;
  min-width: 100%;
  transition: all 0.3s ease-in-out; }
  .styleguide-footer ul {
    list-style: none;
    float: left;
    margin-bottom: 0; }
    .styleguide-footer ul li {
      display: block;
      margin: 0; }
      .styleguide-footer ul li a {
        font-weight: 400; }
  .styleguide-footer p,
  .styleguide-footer li {
    color: #999;
    line-height: 1.7;
    font-size: 0.667rem;
    font-family: 'CMedium'; }
  .styleguide-footer li a {
    font-size: 0.75rem; }
  .styleguide-footer strong {
    text-transform: uppercase;
    letter-spacing: 0.25em;
    margin: 0.75rem 0 0.25rem;
    display: block;
    font-weight: normal; }
    .styleguide-footer strong a {
      color: #999;
      cursor: pointer; }
  .styleguide-footer a {
    color: #2DAFE9; }
    .styleguide-footer a:hover {
      border: none;
      text-decoration: none;
      color: white; }
  .styleguide-footer .fa.footer-reveal {
    font-size: 1rem;
    cursor: pointer;
    width: 2em;
    height: 2em;
    text-align: center;
    position: absolute;
    left: -0.65em;
    top: 0.35rem;
    -webkit-border-radius: 50% 50% 50% 50%;
    -moz-border-radius: 50% 50% 50% 50%;
    border-radius: 50% 50% 50% 50%;
    transition: all 0.3s ease-in-out; }
    .styleguide-footer .fa.footer-reveal:hover {
      background: #262626;
      color: #999; }
  .styleguide-footer p {
    margin-top: 0.75rem;
    color: #333333; }
    .styleguide-footer p:nth-child(2) {
      margin-top: 2.67rem;
      font-size: 0.75rem;
      line-height: 1.5; }
      .styleguide-footer p:nth-child(2) a {
        color: #2DAFE9; }
  .styleguide-footer img {
    margin: 0;
    float: right;
    opacity: 0.7;
    transition: all 0.3s ease-in-out; }
    .styleguide-footer img:hover {
      opacity: 1; }
  .styleguide-footer .sub-nav-social {
    position: absolute;
    right: 1em;
    bottom: 2em;
    text-align: right; }
    .styleguide-footer .sub-nav-social li {
      display: inline-block;
      margin: 1rem 0.25em;
      text-align: right; }
      .styleguide-footer .sub-nav-social li a {
        font-size: 1.5em;
        color: #666;
        width: 2em;
        height: 2em;
        text-align: center;
        background: #262626;
        -webkit-border-radius: 50% 50% 50% 50%;
        -moz-border-radius: 50% 50% 50% 50%;
        border-radius: 50% 50% 50% 50%;
        transition: all 0.3s ease-in-out; }
        .styleguide-footer .sub-nav-social li a:hover {
          background: #277A9F;
          color: white; }
  .styleguide-footer .footer-extra div {
    display: none;
    opacity: 0;
    height: 0;
    min-height: 0;
    overflow: hidden;
    transition: all 0.3s ease-in-out; }
  .styleguide-footer.footer-expanded {
    margin-top: -11rem;
    min-height: 11rem; }
    .styleguide-footer.footer-expanded .footer-extra div {
      display: block;
      opacity: 1;
      min-height: 8em; }
    .styleguide-footer.footer-expanded a.fa.footer-reveal {
      -ms-transform: rotate(180deg);
      -webkit-transform: rotate(180deg);
      transform: rotate(180deg); }

#contrib {
  background: #2DAFE9;
  padding-bottom: 4rem; }

.contrib-text p {
  color: white;
  font-size: 1rem;
  margin: 0 auto;
  padding-left: 2rem; }
  .contrib-text p.lead {
    font-size: 1.2rem;
    margin: 2rem auto 3rem;
    position: relative;
    line-height: 4; }
    .contrib-text p.lead:after {
      content: " ";
      display: block;
      width: 14%;
      position: absolute;
      bottom: -1.25rem;
      left: 43%;
      height: 5px;
      background: #ccc;
      opacity: 0.25; }
  .contrib-text p img {
    max-height: 24px;
    margin: -2px 0 0 22px; }
  .contrib-text p a {
    color: white;
    font-weight: bold; }

.cncf-wrap {
  max-width: 100%; }

.cncf {
  background: #e4e4e4;
  min-height: 2rem;
  text-align: center;
  padding-left: 300px; }
  .cncf img {
    float: left;
    display: inline-block;
    max-width: 10rem;
    margin: 1.5rem 0 1.5rem 7.5%; }
  .cncf p {
    float: right;
    margin: 1.5rem 2.5% 0 0;
    display: inline-block;
    color: #222; }
    .cncf p:hover {
      color: #2BA0D3; }

.home {
  box-sizing: border-box;
  min-height: 100%; }
  .home a {
    text-decoration: underline; }
  .home .docs-home #helm {
    background: #2DAFE9; }
  .home .home-intro-wrap {
    box-sizing: border-box;
    min-height: 100%;
    background: #2DAFE9; }
  .home h3 {
    color: #f6fbfe;
    font-size: 1.125rem;
    font-family: 'CBold'; }
  .home #helm {
    max-width: 100%;
    position: relative;
    z-index: 500; }
    .home #helm:after {
      z-index: -100;
      display: block;
      height: 850px;
      width: 100%;
      bottom: 0;
      position: fixed; }
    .home #helm .billboard {
      background-color: white;
      background-size: 376px;
      padding: 165px 60px 100px 60px;
      position: relative;
      text-align: left; }
      .home #helm .billboard .helm-logo {
        max-width: 120px; }
      .home #helm .billboard #underline, .home #helm .billboard #underline1 {
        position: relative; }
      .home #helm .billboard #underline::before {
        content: "";
        position: absolute;
        left: 49%;
        bottom: 10px;
        width: 425px;
        height: 14px;
        transform: skew(-12deg) translateX(-50%);
        background: rgba(238, 111, 87, 0.5); }
      .home #helm .billboard #underline1::before {
        content: "";
        position: absolute;
        left: 49%;
        bottom: 10px;
        width: 425px;
        height: 14px;
        transform: skew(-12deg) translateX(-50%);
        background: rgba(238, 111, 87, 0.5); }
      .home #helm .billboard h1 {
        font-family: 'CBlack';
        font-weight: 900;
        color: #2DAFE9;
        line-height: 1.2;
        letter-spacing: -2px;
        font-size: 3.57rem;
        position: relative;
        text-transform: none !important; }
      .home #helm .billboard h2 {
        font-family: 'CMedium';
        color: #277A9F;
        font-size: 1.4rem;
        line-height: 1.3;
        margin-bottom: 30px; }
      .home #helm .billboard .helm-logo {
        position: absolute;
        left: 5rem;
        top: 2rem;
        max-width: 102px; }
      .home #helm .billboard .fa {
        position: absolute;
        font-size: 2.5rem;
        top: 4rem;
        right: 5rem;
        color: #333333; }
        .home #helm .billboard .fa.fa-twitter {
          right: 9rem;
          color: #2BA0D3;
          transition: all 0.3s ease-in-out; }
        .home #helm .billboard .fa:hover {
          opacity: 0.7; }
      .home #helm .billboard:after {
        background-size: 20px;
        bottom: 0;
        content: '';
        display: block;
        height: 6px;
        position: absolute;
        width: 100%; }
  @media only screen and (min-device-width: 415px) {
    @keyframes animatedBoat {
      0% {
        background-position: -150px 25%;
        bottom: -7px; }
      10% {
        bottom: -12px; }
      20% {
        bottom: -7px; }
      30% {
        bottom: -12px; }
      40% {
        bottom: -7px; }
      50% {
        bottom: -12px; }
      60% {
        bottom: -7px; }
      70% {
        bottom: -12px; }
      80% {
        bottom: -7px; }
      90% {
        bottom: -12px; }
      100% {
        background-position: 145% 0;
        bottom: -7px; } }
    @-moz-keyframes animatedBoat {
      0% {
        background-position: -150px 25%;
        bottom: -7px; }
      10% {
        bottom: -12px; }
      20% {
        bottom: -7px; }
      30% {
        bottom: -12px; }
      40% {
        bottom: -7px; }
      50% {
        bottom: -12px; }
      60% {
        bottom: -7px; }
      70% {
        bottom: -12px; }
      80% {
        bottom: -7px; }
      90% {
        bottom: -12px; }
      100% {
        background-position: 145% 0;
        bottom: -7px; } }
    @-webkit-keyframes animatedBoat {
      0% {
        background-position: -150px 25%;
        bottom: -7px; }
      10% {
        bottom: -12px; }
      20% {
        bottom: -7px; }
      30% {
        bottom: -12px; }
      40% {
        bottom: -7px; }
      50% {
        bottom: -12px; }
      60% {
        bottom: -7px; }
      70% {
        bottom: -12px; }
      80% {
        bottom: -7px; }
      90% {
        bottom: -12px; }
      100% {
        background-position: 145% 0;
        bottom: -7px; } }
    @-ms-keyframes animatedBoat {
      .home 0% {
        background-position: -150px 25%;
        bottom: -7px; }
      .home 10% {
        bottom: -12px; }
      .home 20% {
        bottom: -7px; }
      .home 30% {
        bottom: -12px; }
      .home 40% {
        bottom: -7px; }
      .home 50% {
        bottom: -12px; }
      .home 60% {
        bottom: -7px; }
      .home 70% {
        bottom: -12px; }
      .home 80% {
        bottom: -7px; }
      .home 90% {
        bottom: -12px; }
      .home 100% {
        background-position: 145% 0;
        bottom: -7px; } }
    @-o-keyframes animatedBoat {
      0% {
        background-position: -150px 25%;
        bottom: -7px; }
      10% {
        bottom: -12px; }
      20% {
        bottom: -7px; }
      30% {
        bottom: -12px; }
      40% {
        bottom: -7px; }
      50% {
        bottom: -12px; }
      60% {
        bottom: -7px; }
      70% {
        bottom: -12px; }
      80% {
        bottom: -7px; }
      90% {
        bottom: -12px; }
      100% {
        background-position: 145% 0;
        bottom: -7px; } } }
  .home #boat {
    height: 2em; }
    @media only screen and (min-device-width: 415px) {
      .home #boat {
        background: url("/img/boat.png") no-repeat;
        background-size: 150px;
        height: 120px;
        position: relative;
        margin-top: 40px;
        -moz-animation: animatedBoat 10s linear infinite;
        -webkit-animation: animatedBoat 10s linear infinite;
        -ms-animation: animatedBoat 10s linear infinite;
        -o-animation: animatedBoat 10s linear infinite;
        animation: animatedBoat 10s linear infinite;
        -webkit-animation-duration: 20s;
        -moz-animation-duration: 20s;
        -ms-animation-duration: 20s;
        -o-animation-duration: 20s;
        animation-duration: 20s; } }
  .home .home-featured {
    background-color: #2DAFE9;
    padding-top: 20px;
    padding-bottom: 65px;
    min-height: 400px; }
    .home .home-featured .panels {
      width: 92%;
      max-width: 1140px;
      min-width: 800px; }
    .home .home-featured .panel {
      background-color: white;
      -webkit-box-shadow: 0 1px 4px #277A9F;
      -moz-box-shadow: 0 1px 4px #277A9F;
      box-shadow: 0 1px 4px #277A9F;
      -webkit-border-radius: 0.25em 0.25em 0.25em 0.25em;
      -moz-border-radius: 0.25em 0.25em 0.25em 0.25em;
      border-radius: 0.25em 0.25em 0.25em 0.25em;
      text-align: center;
      min-height: 125px;
      color: #333333;
      margin-bottom: 1.25rem; }
      .home .home-featured .panel h3 {
        padding: 0.75rem 0 0.5rem;
        border-bottom: 1px solid #E4E4E4;
        margin: 0 auto 1rem;
        font-size: 1rem;
        color: #2090CD;
        font-family: 'CBold';
        letter-spacing: 0.02em; }
      .home .home-featured .panel p {
        line-height: 1.4;
        display: block;
        font-size: 0.925rem;
        padding: 0 3.5% 1rem; }

.main .list-wrap {
  padding-top: 1em;
  padding-bottom: 1em;
  font-size: 17.92px;
  font-weight: normal;
  line-height: 1.5;
  z-index: 500;
  position: relative;
  font-family: 'CMedium'; }
  .main .list-wrap h1 {
    text-transform: none;
    letter-spacing: 0.03em;
    margin-top: 1em; }
  .main .list-wrap h2 {
    color: #595959;
    font-size: 24px;
    letter-spacing: 0.05em;
    font-family: 'CBold';
    text-transform: uppercase;
    letter-spacing: 0.25em;
    letter-spacing: 0.125em;
    margin: 0em 0 0.875em;
    padding-top: 1em; }
  .main .list-wrap h3 {
    color: #333333;
    font-family: 'CBold';
    margin: 1.825em 0 1.825em; }
  .main .list-wrap h4 {
    font-size: 17.92px; }
  .main .list-wrap p, .main .list-wrap ul, .main .list-wrap ol, .main .list-wrap blockquote {
    color: #333333;
    line-height: 1.725;
    font-size: 17.92px; }
  .main .list-wrap p {
    margin: 0.825rem 0 1.667rem; }
  .main .list-wrap a {
    color: #1b79ac;
    background: white;
    transition: all 0.3s ease-in-out; }
    .main .list-wrap a:hover {
      color: #2790be;
      border-bottom: 2px solid #2DAFE9;
      background-color: #f6fbfe; }
  .main .list-wrap .header-link {
    position: absolute;
    left: -0.4em;
    opacity: 0;
    font-size: 1rem;
    padding-top: 0.333em;
    transition: all 0.3s ease-in-out; }
    .main .list-wrap .header-link:hover {
      border-bottom: none;
      background-color: transparent; }
  .main .list-wrap h2:hover,
  .main .list-wrap h3:hover,
  .main .list-wrap h4:hover,
  .main .list-wrap h5:hover,
  .main .list-wrap h6:hover {
    color: #277A9F; }
    .main .list-wrap h2:hover .header-link,
    .main .list-wrap h3:hover .header-link,
    .main .list-wrap h4:hover .header-link,
    .main .list-wrap h5:hover .header-link,
    .main .list-wrap h6:hover .header-link {
      opacity: 1;
      left: -0.825em; }

.main.docs {
  padding-top: 4rem; }

.main .content-wrap {
  padding-top: 1em;
  padding-bottom: 10em;
  font-size: 17.92px;
  font-weight: normal;
  line-height: 1.5;
  z-index: 500;
  position: relative;
  font-family: 'CMedium'; }
  .main .content-wrap h1 {
    text-transform: none;
    letter-spacing: 0.03em;
    margin-top: 1em;
    scroll-margin-top: 1.6em; }
  .main .content-wrap article {
    padding: 2em 0 0;
    overflow: auto; }
    .main .content-wrap article h1 {
      font-size: 32px;
      color: #2090CD;
      margin: 1em 0 1em; }
  .main .content-wrap h2 {
    color: #595959;
    font-size: 24px;
    letter-spacing: 0.05em;
    font-family: 'CBold';
    text-transform: uppercase;
    letter-spacing: 0.25em;
    letter-spacing: 0.125em;
    margin: 0em 0 0.875em;
    padding-top: 1em;
    scroll-margin-top: 2.5em; }
  .main .content-wrap h3 {
    color: #333333;
    font-family: 'CBold';
    margin: 1.825em 0 1.825em; }
  .main .content-wrap h4 {
    font-size: 17.92px; }
  .main .content-wrap figure {
    width: max-content;
    text-align: center;
    margin: 0 auto; }
  .main .content-wrap blockquote p:first-child {
    color: #666; }
  .main .content-wrap p {
    color: #333333;
    line-height: 1.725;
    margin: 0.825rem 0 1.667rem;
    font-size: 17.92px; }
  .main .content-wrap.markdown pre,
  .main .content-wrap pre {
    background-color: #e4f3f9;
    color: black;
    border: none;
    padding: 0.75em 1em;
    margin: 0 0 2.5em;
    font-size: 1rem; }
    .main .content-wrap.markdown pre code,
    .main .content-wrap pre code {
      padding: 0;
      background-color: #e4f3f9;
      font-size: 1rem;
      white-space: pre; }
  .main .content-wrap .code-box {
    margin: 0px;
    width: 100%;
    height: 220px;
    border-bottom: 3px solid #ccc;
    overflow: auto; }
  .main .content-wrap strong {
    letter-spacing: 0.0125em; }
  .main .content-wrap code {
    dispaly: block;
    color: black;
    padding: 0.5em 0.5em;
    background-color: #e4f3f9;
    border: none;
    font-size: 1rem;
    white-space: nowrap; }
  .main .content-wrap.markdown ul, .main .content-wrap.markdown ol,
  .main .content-wrap ul,
  .main .content-wrap ol {
    padding: 0 0.25rem;
    color: #333333;
    font-size: 17.92px;
    line-height: 1.7; }
  .main .content-wrap table {
    margin: 1.5rem 0;
    border: none;
    width: 100%; }
    .main .content-wrap table th,
    .main .content-wrap table td {
      border: none;
      vertical-align: top;
      text-align: left;
      padding: 0.425em 0.75em 0.425em 0.2em;
      width: auto; }
    .main .content-wrap table td {
      color: #333333;
      font-size: 17.92px; }
  .main .content-wrap a {
    color: #1b79ac;
    background: white;
    transition: all 0.3s ease-in-out; }
    .main .content-wrap a:hover {
      color: #2790be;
      border-bottom: 2px solid #2DAFE9;
      background-color: #f6fbfe; }
  .main .content-wrap .header-link {
    position: absolute;
    left: -0.4em;
    opacity: 0;
    font-size: 1rem;
    padding-top: 0.333em;
    transition: all 0.3s ease-in-out; }
    .main .content-wrap .header-link:hover {
      border-bottom: none;
      background-color: transparent; }
  .main .content-wrap h1:hover,
  .main .content-wrap h2:hover,
  .main .content-wrap h3:hover,
  .main .content-wrap h4:hover,
  .main .content-wrap h5:hover,
  .main .content-wrap h6:hover {
    color: #277A9F; }
    .main .content-wrap h1:hover .header-link,
    .main .content-wrap h2:hover .header-link,
    .main .content-wrap h3:hover .header-link,
    .main .content-wrap h4:hover .header-link,
    .main .content-wrap h5:hover .header-link,
    .main .content-wrap h6:hover .header-link {
      opacity: 1;
      left: -0.825em; }
  .main .content-wrap img {
    padding: 0.5em;
    background-color: white;
    max-width: 100%;
    margin: 0 auto;
    display: block; }
  .main .content-wrap iframe,
  .main .content-wrap embed,
  .main .content-wrap .youtube-player {
    min-height: 320px; }

.copy-button-container {
  display: flex;
  justify-content: flex-end; }
  .copy-button-container .copy-button {
    margin-bottom: 0;
    padding: 4px; }

@media only screen and (max-width: 64.063em) {
  .container-full {
    padding-left: 0;
    overflow-y: auto; }
  .left-off-canvas-toggle .fa {
    padding: 1em 1.25em;
    line-height: 3; }
  .sidebar {
    display: none; }
  .top-bar {
    left: 0; }
    .top-bar ul.inline {
      display: none; }
  .blog-logo {
    position: fixed;
    z-index: 1450;
    max-width: 50%;
    left: 50%;
    margin: 0.25rem auto 0 -25%; }
  .st-default-autocomplete {
    width: 90% !important;
    min-width: 320px !important;
    left: 5% !important; }
  nav.top-bar .docs-logo {
    display: none !important; }
  .main.home {
    min-height: 500px; }
    .main.home .home-featured .panels {
      min-width: 100%; }
    .main.home .fa {
      display: none; }
  .main.blog {
    padding-top: 6.5rem; }
  .main.docs {
    padding-top: 3.5rem; }
    .main.docs .docs-logo {
      position: absolute;
      z-index: 1450;
      max-width: 50%;
      left: 50%;
      margin: 0.25rem auto 0 -25%;
      display: block !important; }
  nav.home-nav ul {
    margin-left: auto;
    margin-right: auto; }
    nav.home-nav ul li {
      padding: 0;
      margin: 0; }
      nav.home-nav ul li a {
        background-color: #cfedfa;
        padding: 0.25rem 1rem;
        margin: 0 0.333rem 0.75rem;
        font-size: 1rem;
        border-radius: 0.35em;
        min-width: 15vw; }
  nav.home-nav h1 {
    position: absolute;
    left: 7%;
    top: 0.5rem;
    margin-left: -3.5%;
    min-width: 86%;
    text-align: center; }
    nav.home-nav h1 img {
      max-width: 45%;
      min-height: auto !important;
      margin: 0 auto; }
  nav.home-nav ul {
    position: absolute;
    top: 7.5rem;
    left: 0%;
    width: 100%;
    right: 0%;
    text-align: center; }
  .home #helm .billboard h1 {
    font-size: 5.755vw;
    margin: 3rem 3.5vw 1.5em;
    padding: 0; }
  .home #helm .billboard h2 {
    font-size: 1rem;
    line-height: 1.636;
    margin: 2rem 3.5vw 5rem;
    padding-bottom: 3.5rem; }
  .main .content-wrap h1 {
    font-size: 17.92px; }
  .main .content-wrap article {
    padding: 0 0 0.5em; }
    .main .content-wrap article h1 {
      font-size: 32px; }
    .main .content-wrap article h2 {
      font-size: 20px; }
    .main .content-wrap article p:first-child {
      padding-right: 0;
      font-size: 17.92px; }
  aside.left-off-canvas-menu {
    height: calc(100vh - calc(100vh - 100%));
    overflow-y: auto; }
    aside.left-off-canvas-menu ul {
      background: #2BA0D3 !important; }
      aside.left-off-canvas-menu ul li {
        font-family: 'CBold';
        font-size: 1.25rem; }
        aside.left-off-canvas-menu ul li a {
          color: white !important;
          border-bottom: none !important; }
          aside.left-off-canvas-menu ul li a:hover {
            background: #2BA0D3 !important; }
          aside.left-off-canvas-menu ul li a.active {
            color: white !important;
            background: #277A9F !important; }
        aside.left-off-canvas-menu ul li a + ul {
          display: none;
          background: #277A9F !important;
          margin-left: 0;
          padding: 0.5em 0 1em 1.5em; }
          aside.left-off-canvas-menu ul li a + ul li {
            font-size: 1rem;
            list-style: none; }
            aside.left-off-canvas-menu ul li a + ul li a {
              padding: 0.1em 0.66667rem;
              border-bottom: none;
              color: #E4E4E4 !important; }
        aside.left-off-canvas-menu ul li a.active + ul {
          display: block; }
    aside.left-off-canvas-menu .button-wrap {
      padding: 0.75em 5%; }
      aside.left-off-canvas-menu .button-wrap .button {
        margin: 0.4em 0; }
  .top-bar .breadcrumb {
    left: 2.75rem; }
  .top-bar .right li {
    display: none; }
    .top-bar .right li:nth-child(2) {
      display: inline-block; }
      .top-bar .right li:nth-child(2) a {
        position: absolute;
        right: -4em;
        top: -0.35em;
        font-size: 1.75rem; }
  .contrib-text .lead {
    display: none; }
  .cncf-wrap .cncf {
    padding-top: 2rem;
    padding-bottom: 2rem; }
    .cncf-wrap .cncf img,
    .cncf-wrap .cncf p {
      float: none;
      min-width: 80%;
      margin: 1.5rem auto; }
    .cncf-wrap .cncf img {
      max-width: 51%; } }

@media screen and (min-height: 575px) {
  .sidebar {
    padding-bottom: 0px; }
    .sidebar .sidebar-buttons {
      position: fixed;
      bottom: 0; } }

.section-404 {
  position: relative;
  min-height: 670px; }
  .section-404 #particles-js {
    position: absolute;
    width: 100%; }
  .section-404 h1 {
    text-transform: none;
    font-size: 32px;
    letter-spacing: 0.05em;
    margin: 5em 7.5% 2.5em;
    position: relative; }

html {
  background: white !important; }<|MERGE_RESOLUTION|>--- conflicted
+++ resolved
@@ -4087,22 +4087,6 @@
   font-family: 'CBold';
   src: url("/fonts/CBold.otf") format("opentype"); }
 
-@font-face {
-  font-family: 'CBlack';
-  src: url("/fonts/CBlack.otf") format("opentype"); }
-
-@font-face {
-  font-family: 'CLight';
-  src: url("/fonts/CLight.otf") format("opentype"); }
-
-@font-face {
-  font-family: 'CMedium';
-  src: url("/fonts/CMedium.otf") format("opentype"); }
-
-@font-face {
-  font-family: 'CBold';
-  src: url("/fonts/CBold.otf") format("opentype"); }
-
 /**
  * Media query breakpoints
  */
@@ -6506,11 +6490,6 @@
   #helm.home .card {
     background: none;
     border: 5px solid #3bbdc4;
-<<<<<<< HEAD
-    border-radius: 20px; }
-    #helm.home .card .card-img-top {
-      color: #a5d6d0; }
-=======
     box-shadow: none;
     border-radius: 20px; }
     #helm.home .card .card-img-top {
@@ -6519,7 +6498,6 @@
       cursor: pointer;
       box-shadow: 0 5px 15px #39bec5;
       transition: all 0.2s ease-in-out; }
->>>>>>> 9336c83a
   #helm.home .card-body .card-title {
     font-family: 'CBlack';
     font-weight: 900;
