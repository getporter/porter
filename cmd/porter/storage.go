--- conflicted
+++ resolved
@@ -29,6 +29,8 @@
 		Short: "Migrate data from v0.38 to v1",
 		Long: `Migrate data from Porter v0.38 into a v1 installation of Porter.
 
+See https://getporter.org/storage-migrate for a full description of the migration process. Below is a summary:
+
 Before running this command, you should have:
 
 1. Installed Porter v1, see https://getporter.org/install for instructions.
@@ -36,15 +38,11 @@
 3. Created a new PORTER_HOME directory for the new version of Porter, for example: mkdir ~/.porter.
 4. Configured a default storage account for the new version of Porter. The data from the old account will be migrated into the default storage account.
 
-<<<<<<< HEAD
-Always back up Porter's data before performing a migration. Instructions for backing up are at https://getporter.org/storage-migrate.`,
-=======
 This upgrades the data to the current storage schema, and does not change the data stored in the old account.`,
 		Example: `  porter storage migrate --old-home ~/.porterv0
   porter storage migrate --old-account my-azure --old-home ~/.porterv0
   porter storage migrate --namespace new-namespace --old-home ~/.porterv0
 `,
->>>>>>> eaf8d0d4
 		RunE: func(cmd *cobra.Command, args []string) error {
 			return p.MigrateStorage(cmd.Context(), opts)
 		},
