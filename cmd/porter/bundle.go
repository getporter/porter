--- conflicted
+++ resolved
@@ -163,15 +163,12 @@
 		"Credential to use when installing the bundle. May be either a named set of credentials or a filepath, and specified multiple times.")
 	f.StringVarP(&opts.Driver, "driver", "d", porter.DefaultDriver,
 		"Specify a driver to use. Allowed values: docker, debug")
-<<<<<<< HEAD
 	f.StringVarP(&opts.Namespace, "namespace", "n", "",
 		"Create the installation in the specified namespace. Defaults to the global namespace.")
 	f.StringSliceVarP(&opts.Labels, "label", "l", nil,
 		"Associate the specified labels with the installation. May be specified multiple times.")
-=======
 	f.BoolVar(&opts.NoLogs, "no-logs", false,
 		"Do not persist the bundle execution logs")
->>>>>>> 33d8e798
 	addBundlePullFlags(f, &opts.BundlePullOptions)
 	return cmd
 }
@@ -218,15 +215,12 @@
 		"Credential to use when installing the bundle. May be either a named set of credentials or a filepath, and specified multiple times.")
 	f.StringVarP(&opts.Driver, "driver", "d", porter.DefaultDriver,
 		"Specify a driver to use. Allowed values: docker, debug")
-<<<<<<< HEAD
 	f.StringVarP(&opts.Namespace, "namespace", "n", "",
 		"Namespace of the specified installation. Defaults to the global namespace.")
 	f.StringVar(&opts.Version, "version", "",
 		"Version to which the installation should be upgraded. This represents the version of the bundle, which assumes the convention of setting the bundle tag to its version.")
-=======
 	f.BoolVar(&opts.NoLogs, "no-logs", false,
 		"Do not persist the bundle execution logs")
->>>>>>> 33d8e798
 	addBundlePullFlags(f, &opts.BundlePullOptions)
 
 	return cmd
@@ -276,13 +270,10 @@
 		"Credential to use when installing the bundle. May be either a named set of credentials or a filepath, and specified multiple times.")
 	f.StringVarP(&opts.Driver, "driver", "d", porter.DefaultDriver,
 		"Specify a driver to use. Allowed values: docker, debug")
-<<<<<<< HEAD
 	f.StringVarP(&opts.Namespace, "namespace", "n", "",
 		"Namespace of the specified installation. Defaults to the global namespace.")
-=======
 	f.BoolVar(&opts.NoLogs, "no-logs", false,
 		"Do not persist the bundle execution logs")
->>>>>>> 33d8e798
 	addBundlePullFlags(f, &opts.BundlePullOptions)
 
 	return cmd
@@ -336,13 +327,10 @@
 		"Delete all records associated with the installation, assuming the uninstall action succeeds")
 	f.BoolVar(&opts.ForceDelete, "force-delete", false,
 		"UNSAFE. Delete all records associated with the installation, even if uninstall fails. This is intended for cleaning up test data and is not recommended for production environments.")
-<<<<<<< HEAD
 	f.StringVarP(&opts.Namespace, "namespace", "n", "",
 		"Namespace of the specified installation. Defaults to the global namespace.")
-=======
 	f.BoolVar(&opts.NoLogs, "no-logs", false,
 		"Do not persist the bundle execution logs")
->>>>>>> 33d8e798
 	addBundlePullFlags(f, &opts.BundlePullOptions)
 
 	return cmd
