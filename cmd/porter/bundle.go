package main

import (
	"fmt"
	"strings"

	"get.porter.sh/porter/pkg/porter"
	"github.com/spf13/cobra"
)

func buildBundleCommands(p *porter.Porter) *cobra.Command {
	cmd := &cobra.Command{
		Use:     "bundles",
		Aliases: []string{"bundle"},
		Short:   "Bundle commands",
		Long:    "Commands for working with bundles. These all have shortcuts so that you can call these commands without the bundle resource prefix. For example, porter bundle install is available as porter install as well.",
	}
	cmd.Annotations = map[string]string{
		"group": "resource",
	}

	cmd.AddCommand(buildBundleCreateCommand(p))
	cmd.AddCommand(buildBundleBuildCommand(p))
	cmd.AddCommand(buildBundleLintCommand(p))
	cmd.AddCommand(buildBundleInstallCommand(p))
	cmd.AddCommand(buildBundleUpgradeCommand(p))
	cmd.AddCommand(buildBundleInvokeCommand(p))
	cmd.AddCommand(buildBundleUninstallCommand(p))
	cmd.AddCommand(buildBundleArchiveCommand(p))
	cmd.AddCommand(buildBundleExplainCommand(p))
	cmd.AddCommand(buildBundleCopyCommand(p))
	cmd.AddCommand(buildBundleInspectCommand(p))

	return cmd
}

func buildBundleCreateCommand(p *porter.Porter) *cobra.Command {
	return &cobra.Command{
		Use:   "create",
		Short: "Create a bundle",
		Long:  "Create a bundle. This generates a porter bundle in the current directory.",
		RunE: func(cmd *cobra.Command, args []string) error {
			return p.Create()
		},
	}
}

func buildBundleBuildCommand(p *porter.Porter) *cobra.Command {
	opts := porter.BuildOptions{}

	cmd := &cobra.Command{
		Use:   "build",
		Short: "Build a bundle",
		Long:  `Builds the bundle in the current directory by generating a Dockerfile and a CNAB bundle.json, and then building the invocation image.`,
		Example: `  porter build
  porter build --name newbuns
  porter build --version 0.1.0
  porter build --file path/to/porter.yaml
  porter build --dir path/to/build/context
  porter build --custom version=0.2.0 --custom myapp.version=0.1.2
`,
		PreRunE: func(cmd *cobra.Command, args []string) error {
			return opts.Validate(p)
		},
		RunE: func(cmd *cobra.Command, args []string) error {
			return p.Build(cmd.Context(), opts)
		},
	}

	f := cmd.Flags()
	f.BoolVar(&opts.NoLint, "no-lint", false, "Do not run the linter")
	f.BoolVarP(&opts.Verbose, "verbose", "v", false, "Enable verbose logging")
	f.StringVar(&opts.Name, "name", "", "Override the bundle name")
	f.StringVar(&opts.Version, "version", "", "Override the bundle version")
	f.StringVarP(&opts.File, "file", "f", "",
		"Path to the Porter manifest. Defaults to `porter.yaml` in the current directory.")
	f.StringVarP(&opts.Dir, "dir", "d", "",
		"Path to the build context directory where all bundle assets are located.")
	f.StringVar(&opts.Driver, "driver", porter.BuildDriverDefault,
		fmt.Sprintf("Driver for building the invocation image. Allowed values are: %s", strings.Join(porter.BuildDriverAllowedValues, ", ")))
	f.MarkHidden("driver") // Hide the driver flag since there aren't any choices to make right now
	f.StringArrayVar(&opts.BuildArgs, "build-arg", nil,
		"Set build arguments in the template Dockerfile (format: NAME=VALUE). May be specified multiple times.")
	f.StringArrayVar(&opts.SSH, "ssh", nil,
		"SSH agent socket or keys to expose to the build (format: default|<id>[=<socket>|<key>[,<key>]]). May be specified multiple times.")
	f.StringArrayVar(&opts.Secrets, "secret", nil,
		"Secret file to expose to the build (format: id=mysecret,src=/local/secret). Custom values are assessible as build arguments in the template Dockerfile and in the manifest using template variables. May be specified multiple times.")
	f.BoolVar(&opts.NoCache, "no-cache", false,
		"Do not use the Docker cache when building the bundle's invocation image.")
	f.StringArrayVar(&opts.Customs, "custom", nil,
		"Define an individual key-value pair for the custom section in the form of NAME=VALUE. Use dot notation to specify a nested custom field. May be specified multiple times.")

	// Allow configuring the --driver flag with build-driver, to avoid conflicts with other commands
	cmd.Flag("driver").Annotations = map[string][]string{
		"viper-key": {"build-driver"},
	}

	return cmd
}

func buildBundleLintCommand(p *porter.Porter) *cobra.Command {
	var opts porter.LintOptions
	cmd := &cobra.Command{
		Use:   "lint",
		Short: "Lint a bundle",
		Long: `Check the bundle for problems and adherence to best practices by running linters for porter and the mixins used in the bundle.

The lint command is run automatically when you build a bundle. The command is available separately so that you can just lint your bundle without also building it.`,
		Example: `  porter lint
  porter lint --file path/to/porter.yaml
  porter lint --output plaintext
`,
		PreRunE: func(cmd *cobra.Command, args []string) error {
			return opts.Validate(p.Context)
		},
		RunE: func(cmd *cobra.Command, args []string) error {
			return p.PrintLintResults(cmd.Context(), opts)
		},
	}

	f := cmd.Flags()
	f.StringVarP(&opts.File, "file", "f", "",
		"Path to the porter manifest file. Defaults to the bundle in the current directory.")
	f.StringVarP(&opts.RawFormat, "output", "o", string(porter.LintDefaultFormats),
		"Specify an output format.  Allowed values: "+porter.LintAllowFormats.String())
	f.BoolVarP(&opts.Verbose, "verbose", "v", false,
		"Enable verbose logging")

	return cmd
}

func buildBundleInstallCommand(p *porter.Porter) *cobra.Command {
	opts := porter.NewInstallOptions()
	cmd := &cobra.Command{
		Use:   "install [INSTALLATION]",
		Short: "Create a new installation of a bundle",
		Long: `Create a new installation of a bundle.

The first argument is the name of the installation to create. This defaults to the name of the bundle. 

Once a bundle has been successfully installed, the install action cannot be repeated. This is a precaution to avoid accidentally overwriting an existing installation. If you need to re-run install, which is common when authoring a bundle, you can use the --force flag to by-pass this check.

Porter uses the Docker driver as the default runtime for executing a bundle's invocation image, but an alternate driver may be supplied via '--driver/-d' or the PORTER_RUNTIME_DRIVER environment variable.
For example, the 'debug' driver may be specified, which simply logs the info given to it and then exits.`,
		Example: `  porter bundle install
  porter bundle install MyAppFromReference --reference ghcr.io/getporter/examples/kubernetes:v0.2.0 --namespace dev
  porter bundle install --reference localhost:5000/ghcr.io/getporter/examples/kubernetes:v0.2.0 --insecure-registry --force
  porter bundle install MyAppInDev --file myapp/bundle.json
  porter bundle install --parameter-set azure --param test-mode=true --param header-color=blue
  porter bundle install --cred azure --cred kubernetes
  porter bundle install --driver debug
  porter bundle install --label env=dev --label owner=myuser
`,
		PreRunE: func(cmd *cobra.Command, args []string) error {
			return opts.Validate(cmd.Context(), args, p)
		},
		RunE: func(cmd *cobra.Command, args []string) error {
			return p.InstallBundle(cmd.Context(), opts)
		},
	}

	f := cmd.Flags()
	f.BoolVar(&opts.AllowDockerHostAccess, "allow-docker-host-access", false,
		"Controls if the bundle should have access to the host's Docker daemon with elevated privileges. See https://porter.sh/configuration/#allow-docker-host-access for the full implications of this flag.")
	f.StringVarP(&opts.File, "file", "f", "",
		"Path to the porter manifest file. Defaults to the bundle in the current directory.")
	f.StringVar(&opts.CNABFile, "cnab-file", "",
		"Path to the CNAB bundle.json file.")
	f.StringArrayVarP(&opts.ParameterSets, "parameter-set", "p", nil,
<<<<<<< HEAD
		"Name of a parameter set for the bundle. It should be a named set of parameters and may be specified multiple times.")
	f.StringArrayVar(&opts.Params, "param", nil,
		"Define an individual parameter in the form NAME=VALUE. Overrides parameters otherwise set via --parameter-set. May be specified multiple times.")
	f.StringSliceVarP(&opts.CredentialIdentifiers, "cred", "c", nil,
		"Credential to use when installing the bundle. It should be a named set of credentials and may be specified multiple times.")
=======
		"Name of a parameter set file for the bundle. May be either a named set of parameters or a filepath, and specified multiple times.")
	f.StringArrayVar(&opts.Params, "param", nil,
		"Define an individual parameter in the form NAME=VALUE. Overrides parameters otherwise set via --parameter-set. May be specified multiple times.")
	f.StringArrayVarP(&opts.CredentialIdentifiers, "cred", "c", nil,
		"Credential to use when installing the bundle. May be either a named set of credentials or a filepath, and specified multiple times.")
>>>>>>> d5488470
	f.StringVarP(&opts.Driver, "driver", "d", porter.DefaultDriver,
		"Specify a driver to use. Allowed values: docker, debug")
	f.StringVarP(&opts.Namespace, "namespace", "n", "",
		"Create the installation in the specified namespace. Defaults to the global namespace.")
	f.StringSliceVarP(&opts.Labels, "label", "l", nil,
		"Associate the specified labels with the installation. May be specified multiple times.")
	f.BoolVar(&opts.NoLogs, "no-logs", false,
		"Do not persist the bundle execution logs")
	addBundlePullFlags(f, &opts.BundlePullOptions)

	// Allow configuring the --driver flag with runtime-driver, to avoid conflicts with other commands
	cmd.Flag("driver").Annotations = map[string][]string{
		"viper-key": {"runtime-driver"},
	}
	return cmd
}

func buildBundleUpgradeCommand(p *porter.Porter) *cobra.Command {
	opts := porter.NewUpgradeOptions()
	cmd := &cobra.Command{
		Use:   "upgrade [INSTALLATION]",
		Short: "Upgrade an installation",
		Long: `Upgrade an installation.

The first argument is the installation name to upgrade. This defaults to the name of the bundle.

Porter uses the Docker driver as the default runtime for executing a bundle's invocation image, but an alternate driver may be supplied via '--driver/-d' or the PORTER_RUNTIME_DRIVER environment variable.
For example, the 'debug' driver may be specified, which simply logs the info given to it and then exits.`,
		Example: `  porter bundle upgrade --version 0.2.0
  porter bundle upgrade --reference ghcr.io/getporter/examples/kubernetes:v0.2.0
  porter bundle upgrade --reference localhost:5000/ghcr.io/getporter/examples/kubernetes:v0.2.0 --insecure-registry --force
  porter bundle upgrade MyAppInDev --file myapp/bundle.json
  porter bundle upgrade --parameter-set azure --param test-mode=true --param header-color=blue
  porter bundle upgrade --cred azure --cred kubernetes
  porter bundle upgrade --driver debug
`,
		PreRunE: func(cmd *cobra.Command, args []string) error {
			return opts.Validate(cmd.Context(), args, p)
		},
		RunE: func(cmd *cobra.Command, args []string) error {
			return p.UpgradeBundle(cmd.Context(), opts)
		},
	}

	f := cmd.Flags()
	f.BoolVar(&opts.AllowDockerHostAccess, "allow-docker-host-access", false,
		"Controls if the bundle should have access to the host's Docker daemon with elevated privileges. See https://porter.sh/configuration/#allow-docker-host-access for the full implications of this flag.")
	f.StringVarP(&opts.File, "file", "f", "",
		"Path to the porter manifest file. Defaults to the bundle in the current directory.")
	f.StringVar(&opts.CNABFile, "cnab-file", "",
		"Path to the CNAB bundle.json file.")
	f.StringArrayVarP(&opts.ParameterSets, "parameter-set", "p", nil,
		"Name of a parameter set file for the bundle. May be either a named set of parameters or a filepath, and specified multiple times.")
	f.StringArrayVar(&opts.Params, "param", nil,
		"Define an individual parameter in the form NAME=VALUE. Overrides parameters otherwise set via --parameter-set. May be specified multiple times.")
<<<<<<< HEAD
	f.StringSliceVarP(&opts.CredentialIdentifiers, "cred", "c", nil,
		"Credential to use when installing the bundle. It should be a named set of credentials and may be specified multiple times.")
=======
	f.StringArrayVarP(&opts.CredentialIdentifiers, "cred", "c", nil,
		"Credential to use when installing the bundle. May be either a named set of credentials or a filepath, and specified multiple times.")
>>>>>>> d5488470
	f.StringVarP(&opts.Driver, "driver", "d", porter.DefaultDriver,
		"Specify a driver to use. Allowed values: docker, debug")
	f.StringVarP(&opts.Namespace, "namespace", "n", "",
		"Namespace of the specified installation. Defaults to the global namespace.")
	f.StringVar(&opts.Version, "version", "",
		"Version to which the installation should be upgraded. This represents the version of the bundle, which assumes the convention of setting the bundle tag to its version.")
	f.BoolVar(&opts.NoLogs, "no-logs", false,
		"Do not persist the bundle execution logs")
	addBundlePullFlags(f, &opts.BundlePullOptions)

	// Allow configuring the --driver flag with runtime-driver, to avoid conflicts with other commands
	cmd.Flag("driver").Annotations = map[string][]string{
		"viper-key": {"runtime-driver"},
	}
	return cmd
}

func buildBundleInvokeCommand(p *porter.Porter) *cobra.Command {
	opts := porter.NewInvokeOptions()
	cmd := &cobra.Command{
		Use:   "invoke [INSTALLATION] --action ACTION",
		Short: "Invoke a custom action on an installation",
		Long: `Invoke a custom action on an installation.

The first argument is the installation name upon which to invoke the action. This defaults to the name of the bundle.

Porter uses the Docker driver as the default runtime for executing a bundle's invocation image, but an alternate driver may be supplied via '--driver/-d' or the PORTER_RUNTIME_DRIVER environment variable.
For example, the 'debug' driver may be specified, which simply logs the info given to it and then exits.`,
		Example: `  porter bundle invoke --action ACTION
  porter bundle invoke --reference ghcr.io/getporter/examples/kubernetes:v0.2.0
  porter bundle invoke --reference localhost:5000/ghcr.io/getporter/examples/kubernetes:v0.2.0 --insecure-registry --force
  porter bundle invoke --action ACTION MyAppInDev --file myapp/bundle.json
  porter bundle invoke --action ACTION  --parameter-set azure --param test-mode=true --param header-color=blue
  porter bundle invoke --action ACTION --cred azure --cred kubernetes
  porter bundle invoke --action ACTION --driver debug
`,
		PreRunE: func(cmd *cobra.Command, args []string) error {
			return opts.Validate(cmd.Context(), args, p)
		},
		RunE: func(cmd *cobra.Command, args []string) error {
			return p.InvokeBundle(cmd.Context(), opts)
		},
	}

	f := cmd.Flags()
	f.BoolVar(&opts.AllowDockerHostAccess, "allow-docker-host-access", false,
		"Controls if the bundle should have access to the host's Docker daemon with elevated privileges. See https://porter.sh/configuration/#allow-docker-host-access for the full implications of this flag.")
	f.StringVar(&opts.Action, "action", "",
		"Custom action name to invoke.")
	f.StringVarP(&opts.File, "file", "f", "",
		"Path to the porter manifest file. Defaults to the bundle in the current directory.")
	f.StringVar(&opts.CNABFile, "cnab-file", "",
		"Path to the CNAB bundle.json file.")
	f.StringArrayVarP(&opts.ParameterSets, "parameter-set", "p", nil,
		"Name of a parameter set file for the bundle. May be either a named set of parameters or a filepath, and specified multiple times.")
	f.StringArrayVar(&opts.Params, "param", nil,
		"Define an individual parameter in the form NAME=VALUE. Overrides parameters otherwise set via --parameter-set. May be specified multiple times.")
	f.StringArrayVarP(&opts.CredentialIdentifiers, "cred", "c", nil,
		"Credential to use when installing the bundle. May be either a named set of credentials or a filepath, and specified multiple times.")
	f.StringVarP(&opts.Driver, "driver", "d", porter.DefaultDriver,
		"Specify a driver to use. Allowed values: docker, debug")
	f.StringVarP(&opts.Namespace, "namespace", "n", "",
		"Namespace of the specified installation. Defaults to the global namespace.")
	f.BoolVar(&opts.NoLogs, "no-logs", false,
		"Do not persist the bundle execution logs")
	addBundlePullFlags(f, &opts.BundlePullOptions)

	// Allow configuring the --driver flag with runtime-driver, to avoid conflicts with other commands
	cmd.Flag("driver").Annotations = map[string][]string{
		"viper-key": {"runtime-driver"},
	}
	return cmd
}

func buildBundleUninstallCommand(p *porter.Porter) *cobra.Command {
	opts := porter.NewUninstallOptions()
	cmd := &cobra.Command{
		Use:   "uninstall [INSTALLATION]",
		Short: "Uninstall an installation",
		Long: `Uninstall an installation

The first argument is the installation name to uninstall. This defaults to the name of the bundle.

Porter uses the Docker driver as the default runtime for executing a bundle's invocation image, but an alternate driver may be supplied via '--driver/-d'' or the PORTER_RUNTIME_DRIVER environment variable.
For example, the 'debug' driver may be specified, which simply logs the info given to it and then exits.`,
		Example: `  porter bundle uninstall
  porter bundle uninstall --reference ghcr.io/getporter/examples/kubernetes:v0.2.0
  porter bundle uninstall --reference localhost:5000/ghcr.io/getporter/examples/kubernetes:v0.2.0 --insecure-registry --force
  porter bundle uninstall MyAppInDev --file myapp/bundle.json
  porter bundle uninstall --parameter-set azure --param test-mode=true --param header-color=blue
  porter bundle uninstall --cred azure --cred kubernetes
  porter bundle uninstall --driver debug
  porter bundle uninstall --delete
  porter bundle uninstall --force-delete
`,
		PreRunE: func(cmd *cobra.Command, args []string) error {
			return opts.Validate(cmd.Context(), args, p)
		},
		RunE: func(cmd *cobra.Command, args []string) error {
			return p.UninstallBundle(cmd.Context(), opts)
		},
	}

	f := cmd.Flags()
	f.BoolVar(&opts.AllowDockerHostAccess, "allow-docker-host-access", false,
		"Controls if the bundle should have access to the host's Docker daemon with elevated privileges. See https://porter.sh/configuration/#allow-docker-host-access for the full implications of this flag.")
	f.StringVarP(&opts.File, "file", "f", "",
		"Path to the porter manifest file. Defaults to the bundle in the current directory. Optional unless a newer version of the bundle should be used to uninstall the bundle.")
	f.StringVar(&opts.CNABFile, "cnab-file", "",
		"Path to the CNAB bundle.json file.")
	f.StringArrayVarP(&opts.ParameterSets, "parameter-set", "p", nil,
		"Name of a parameter set file for the bundle. May be either a named set of parameters or a filepath, and specified multiple times.")
	f.StringArrayVar(&opts.Params, "param", nil,
		"Define an individual parameter in the form NAME=VALUE. Overrides parameters otherwise set via --parameter-set. May be specified multiple times.")
	f.StringArrayVarP(&opts.CredentialIdentifiers, "cred", "c", nil,
		"Credential to use when uninstalling the bundle. May be either a named set of credentials or a filepath, and specified multiple times.")
	f.StringVarP(&opts.Driver, "driver", "d", porter.DefaultDriver,
		"Specify a driver to use. Allowed values: docker, debug")
	f.BoolVar(&opts.Delete, "delete", false,
		"Delete all records associated with the installation, assuming the uninstall action succeeds")
	f.BoolVar(&opts.ForceDelete, "force-delete", false,
		"UNSAFE. Delete all records associated with the installation, even if uninstall fails. This is intended for cleaning up test data and is not recommended for production environments.")
	f.StringVarP(&opts.Namespace, "namespace", "n", "",
		"Namespace of the specified installation. Defaults to the global namespace.")
	f.BoolVar(&opts.NoLogs, "no-logs", false,
		"Do not persist the bundle execution logs")
	addBundlePullFlags(f, &opts.BundlePullOptions)

	// Allow configuring the --driver flag with runtime-driver, to avoid conflicts with other commands
	cmd.Flag("driver").Annotations = map[string][]string{
		"viper-key": {"runtime-driver"},
	}
	return cmd
}

func buildBundlePublishCommand(p *porter.Porter) *cobra.Command {

	opts := porter.PublishOptions{}
	cmd := cobra.Command{
		Use:   "publish",
		Short: "Publish a bundle",
		Long: `Publishes a bundle by pushing the invocation image and bundle to a registry.

Note: if overrides for registry/tag/reference are provided, this command only re-tags the invocation image and bundle; it does not re-build the bundle.`,
		Example: `  porter bundle publish
  porter bundle publish --file myapp/porter.yaml
  porter bundle publish --dir myapp
  porter bundle publish --archive /tmp/mybuns.tgz --reference myrepo/my-buns:0.1.0
  porter bundle publish --tag latest
  porter bundle publish --registry myregistry.com/myorg
		`,
		PreRunE: func(cmd *cobra.Command, args []string) error {
			return opts.Validate(p.Context)
		},
		RunE: func(cmd *cobra.Command, args []string) error {
			return p.Publish(cmd.Context(), opts)
		},
	}

	f := cmd.Flags()
	f.StringVarP(&opts.File, "file", "f", "", "Path to the Porter manifest. Defaults to `porter.yaml` in the current directory.")
	f.StringVarP(&opts.Dir, "dir", "d", "",
		"Path to the build context directory where all bundle assets are located.")
	f.StringVarP(&opts.ArchiveFile, "archive", "a", "", "Path to the bundle archive in .tgz format")
	f.StringVar(&opts.Tag, "tag", "", "Override the Docker tag portion of the bundle reference, e.g. latest, v0.1.1")
	f.StringVar(&opts.Registry, "registry", "", "Override the registry portion of the bundle reference, e.g. docker.io, myregistry.com/myorg")
	addReferenceFlag(f, &opts.BundlePullOptions)
	addInsecureRegistryFlag(f, &opts.BundlePullOptions)
	// We aren't using addBundlePullFlags because we don't use --force since we are pushing, and that flag isn't needed

	return &cmd
}

func buildBundleArchiveCommand(p *porter.Porter) *cobra.Command {

	opts := porter.ArchiveOptions{}
	cmd := cobra.Command{
		Use:   "archive FILENAME --reference PUBLISHED_BUNDLE",
		Short: "Archive a bundle from a reference",
		Long:  "Archives a bundle by generating a gzipped tar archive containing the bundle, invocation image and any referenced images.",
		Example: `  porter bundle archive mybun.tgz --reference ghcr.io/getporter/examples/porter-hello:v0.2.0
  porter bundle archive mybun.tgz --reference localhost:5000/ghcr.io/getporter/examples/porter-hello:v0.2.0 --force
`,
		PreRunE: func(cmd *cobra.Command, args []string) error {
			return opts.Validate(cmd.Context(), args, p)
		},
		RunE: func(cmd *cobra.Command, args []string) error {
			return p.Archive(cmd.Context(), opts)
		},
	}

	addBundlePullFlags(cmd.Flags(), &opts.BundlePullOptions)

	return &cmd
}<|MERGE_RESOLUTION|>--- conflicted
+++ resolved
@@ -167,19 +167,11 @@
 	f.StringVar(&opts.CNABFile, "cnab-file", "",
 		"Path to the CNAB bundle.json file.")
 	f.StringArrayVarP(&opts.ParameterSets, "parameter-set", "p", nil,
-<<<<<<< HEAD
 		"Name of a parameter set for the bundle. It should be a named set of parameters and may be specified multiple times.")
 	f.StringArrayVar(&opts.Params, "param", nil,
 		"Define an individual parameter in the form NAME=VALUE. Overrides parameters otherwise set via --parameter-set. May be specified multiple times.")
-	f.StringSliceVarP(&opts.CredentialIdentifiers, "cred", "c", nil,
+	f.StringArrayVarP(&opts.CredentialIdentifiers, "cred", "c", nil,
 		"Credential to use when installing the bundle. It should be a named set of credentials and may be specified multiple times.")
-=======
-		"Name of a parameter set file for the bundle. May be either a named set of parameters or a filepath, and specified multiple times.")
-	f.StringArrayVar(&opts.Params, "param", nil,
-		"Define an individual parameter in the form NAME=VALUE. Overrides parameters otherwise set via --parameter-set. May be specified multiple times.")
-	f.StringArrayVarP(&opts.CredentialIdentifiers, "cred", "c", nil,
-		"Credential to use when installing the bundle. May be either a named set of credentials or a filepath, and specified multiple times.")
->>>>>>> d5488470
 	f.StringVarP(&opts.Driver, "driver", "d", porter.DefaultDriver,
 		"Specify a driver to use. Allowed values: docker, debug")
 	f.StringVarP(&opts.Namespace, "namespace", "n", "",
@@ -235,13 +227,8 @@
 		"Name of a parameter set file for the bundle. May be either a named set of parameters or a filepath, and specified multiple times.")
 	f.StringArrayVar(&opts.Params, "param", nil,
 		"Define an individual parameter in the form NAME=VALUE. Overrides parameters otherwise set via --parameter-set. May be specified multiple times.")
-<<<<<<< HEAD
-	f.StringSliceVarP(&opts.CredentialIdentifiers, "cred", "c", nil,
+	f.StringArrayVarP(&opts.CredentialIdentifiers, "cred", "c", nil,
 		"Credential to use when installing the bundle. It should be a named set of credentials and may be specified multiple times.")
-=======
-	f.StringArrayVarP(&opts.CredentialIdentifiers, "cred", "c", nil,
-		"Credential to use when installing the bundle. May be either a named set of credentials or a filepath, and specified multiple times.")
->>>>>>> d5488470
 	f.StringVarP(&opts.Driver, "driver", "d", porter.DefaultDriver,
 		"Specify a driver to use. Allowed values: docker, debug")
 	f.StringVarP(&opts.Namespace, "namespace", "n", "",
