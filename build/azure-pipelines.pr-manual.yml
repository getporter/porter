# Go
# Build your Go project.
# Add steps that test, save build artifacts, deploy, and more:
# https://docs.microsoft.com/azure/devops/pipelines/languages/go

trigger: none
pr: 
<<<<<<< HEAD
  - main
  - feature/*
  - release/*
  - hotfix/*
=======
  - "*"
>>>>>>> e644d009

pool:
  vmImage: 'Ubuntu 16.04'

variables:
  GOVERSION: '1.13.10'

jobs:
- job: setup
  steps:
  - script: ./build/doc-only-build.sh
    name: BUILD
    displayName: 'Check Doc Only Build'

- job: integration_test
  dependsOn: setup
  condition: eq(dependencies.setup.outputs['BUILD.DOCS_ONLY'], 'false')
  steps:
  - task: GoTool@0
    inputs:
      version: '$(GOVERSION)'
  - script: build/azure-pipelines.setup-go-workspace.sh
    displayName: 'Set up the Go workspace'

  - task: Docker@1
    displayName: Docker Login
    inputs:
      containerRegistryType: Container Registry
      dockerRegistryEndpoint: getporter-registry
      command: login

  - task: DownloadSecureFile@1
    displayName: Download Kubeconfig
    inputs:
      secureFile: kubeconfig

  - script: |
      make build
    workingDirectory: '$(System.DefaultWorkingDirectory)'
    displayName: 'Build'

  - script: |
      export KUBECONFIG=$DOWNLOADSECUREFILE_SECUREFILEPATH
      make test-integration
    workingDirectory: '$(System.DefaultWorkingDirectory)'
    displayName: 'Integration Test'

- job: cli_test
  dependsOn: setup
  condition: eq(dependencies.setup.outputs['BUILD.DOCS_ONLY'], 'false')
  steps:
  - task: GoTool@0
    inputs:
      version: '$(GOVERSION)'
  - script: build/azure-pipelines.setup-go-workspace.sh
    displayName: 'Set up the Go workspace'

  - task: Docker@1
    displayName: Docker Login
    inputs:
      containerRegistryType: Container Registry
      dockerRegistryEndpoint: getporter-registry
      command: login

  - task: DownloadSecureFile@1
    displayName: Download Kubeconfig
    inputs:
      secureFile: kubeconfig

  - script: |
       make build
    workingDirectory: '$(System.DefaultWorkingDirectory)'
    displayName: 'Build'

  - script: |
      export KUBECONFIG=$DOWNLOADSECUREFILE_SECUREFILEPATH
      REGISTRY=getporterci make test-cli
    workingDirectory: '$(System.DefaultWorkingDirectory)'
    displayName: 'CLI Test'<|MERGE_RESOLUTION|>--- conflicted
+++ resolved
@@ -5,14 +5,7 @@
 
 trigger: none
 pr: 
-<<<<<<< HEAD
-  - main
-  - feature/*
-  - release/*
-  - hotfix/*
-=======
   - "*"
->>>>>>> e644d009
 
 pool:
   vmImage: 'Ubuntu 16.04'
