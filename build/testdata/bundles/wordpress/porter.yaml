--- conflicted
+++ resolved
@@ -7,13 +7,8 @@
 version: 0.1.3
 
 dependencies:
-<<<<<<< HEAD
   - name: mysql
-    tag: localhost:5000/mysql:v0.1.2
-=======
-  mysql:
     tag: localhost:5000/mysql:v0.1.3
->>>>>>> 2d1f7638
     parameters:
       database-name: wordpress
       mysql-user: wordpress
