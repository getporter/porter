--- conflicted
+++ resolved
@@ -2,12 +2,8 @@
 set -euo pipefail
 
 install() {
-<<<<<<< HEAD
+  mkdir -p /cnab/app/outputs
   echo "topsecret-blog" >> /cnab/app/outputs/wordpress-password
-=======
-  mkdir -p /cnab/app/outputs
-  echo "topsecret-blog" > /cnab/app/outputs/wordpress-password
->>>>>>> b7bc1d34
 }
 
 ping() {
