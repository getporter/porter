--- conflicted
+++ resolved
@@ -36,15 +36,12 @@
 // If not set, running mage will list available targets
 // var Default = Build
 
-<<<<<<< HEAD
 const (
 	PKG       = "get.porter.sh/porter"
 	GoVersion = ">=1.16"
 	mixinsURL = "https://cdn.porter.sh/mixins/"
 )
 
-=======
->>>>>>> 33d8e798
 var must = shx.CommandBuilder{StopOnError: true}
 
 // Check if we have the right version of Go
